--- conflicted
+++ resolved
@@ -2519,16 +2519,9 @@
   |  jr AT
   |.  addu RA, RA, BASE
   |
-<<<<<<< HEAD
   |9:  // Rethrow error from the right C frame.
-  |  load_got lj_err_throw
-  |  negu CARG2, CRET1
-  |  call_intern lj_err_throw		// (lua_State *L, int errcode)
-=======
-  |3:  // Rethrow error from the right C frame.
   |  load_got lj_err_run
   |  call_intern lj_err_run		// (lua_State *L)
->>>>>>> e296f56b
   |.  move CARG1, L
   |.endif
   |
