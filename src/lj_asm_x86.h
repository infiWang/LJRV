/*
** x86/x64 IR assembler (SSA IR -> machine code).
** Copyright (C) 2005-2023 Mike Pall. See Copyright Notice in luajit.h
*/

/* -- Guard handling ------------------------------------------------------ */

/* Generate an exit stub group at the bottom of the reserved MCode memory. */
static MCode *asm_exitstub_gen(ASMState *as, ExitNo group)
{
  ExitNo i, groupofs = (group*EXITSTUBS_PER_GROUP) & 0xff;
  MCode *mxp = as->mcbot;
  MCode *mxpstart = mxp;
  if (mxp + (2+2)*EXITSTUBS_PER_GROUP+8+5 >= as->mctop)
    asm_mclimit(as);
  /* Push low byte of exitno for each exit stub. */
  *mxp++ = XI_PUSHi8; *mxp++ = (MCode)groupofs;
  for (i = 1; i < EXITSTUBS_PER_GROUP; i++) {
    *mxp++ = XI_JMPs; *mxp++ = (MCode)((2+2)*(EXITSTUBS_PER_GROUP - i) - 2);
    *mxp++ = XI_PUSHi8; *mxp++ = (MCode)(groupofs + i);
  }
  /* Push the high byte of the exitno for each exit stub group. */
  *mxp++ = XI_PUSHi8; *mxp++ = (MCode)((group*EXITSTUBS_PER_GROUP)>>8);
#if !LJ_GC64
  /* Store DISPATCH at original stack slot 0. Account for the two push ops. */
  *mxp++ = XI_MOVmi;
  *mxp++ = MODRM(XM_OFS8, 0, RID_ESP);
  *mxp++ = MODRM(XM_SCALE1, RID_ESP, RID_ESP);
  *mxp++ = 2*sizeof(void *);
  *(int32_t *)mxp = ptr2addr(J2GG(as->J)->dispatch); mxp += 4;
#endif
  /* Jump to exit handler which fills in the ExitState. */
  *mxp++ = XI_JMP; mxp += 4;
  *((int32_t *)(mxp-4)) = jmprel(as->J, mxp, (MCode *)(void *)lj_vm_exit_handler);
  /* Commit the code for this group (even if assembly fails later on). */
  lj_mcode_commitbot(as->J, mxp);
  as->mcbot = mxp;
  as->mclim = as->mcbot + MCLIM_REDZONE;
  return mxpstart;
}

/* Setup all needed exit stubs. */
static void asm_exitstub_setup(ASMState *as, ExitNo nexits)
{
  ExitNo i;
  if (nexits >= EXITSTUBS_PER_GROUP*LJ_MAX_EXITSTUBGR)
    lj_trace_err(as->J, LJ_TRERR_SNAPOV);
  for (i = 0; i < (nexits+EXITSTUBS_PER_GROUP-1)/EXITSTUBS_PER_GROUP; i++)
    if (as->J->exitstubgroup[i] == NULL)
      as->J->exitstubgroup[i] = asm_exitstub_gen(as, i);
}

/* Emit conditional branch to exit for guard.
** It's important to emit this *after* all registers have been allocated,
** because rematerializations may invalidate the flags.
*/
static void asm_guardcc(ASMState *as, int cc)
{
  MCode *target = exitstub_addr(as->J, as->snapno);
  MCode *p = as->mcp;
  if (LJ_UNLIKELY(p == as->invmcp)) {
    as->loopinv = 1;
    *(int32_t *)(p+1) = jmprel(as->J, p+5, target);
    target = p;
    cc ^= 1;
    if (as->realign) {
      if (LJ_GC64 && LJ_UNLIKELY(as->mrm.base == RID_RIP))
	as->mrm.ofs += 2;  /* Fixup RIP offset for pending fused load. */
      emit_sjcc(as, cc, target);
      return;
    }
  }
  if (LJ_GC64 && LJ_UNLIKELY(as->mrm.base == RID_RIP))
    as->mrm.ofs += 6;  /* Fixup RIP offset for pending fused load. */
  emit_jcc(as, cc, target);
}

/* -- Memory operand fusion ----------------------------------------------- */

/* Limit linear search to this distance. Avoids O(n^2) behavior. */
#define CONFLICT_SEARCH_LIM	31

/* Check if a reference is a signed 32 bit constant. */
static int asm_isk32(ASMState *as, IRRef ref, int32_t *k)
{
  if (irref_isk(ref)) {
    IRIns *ir = IR(ref);
#if LJ_GC64
    if (ir->o == IR_KNULL || !irt_is64(ir->t)) {
      *k = ir->i;
      return 1;
    } else if (checki32((int64_t)ir_k64(ir)->u64)) {
      *k = (int32_t)ir_k64(ir)->u64;
      return 1;
    }
#else
    if (ir->o != IR_KINT64) {
      *k = ir->i;
      return 1;
    } else if (checki32((int64_t)ir_kint64(ir)->u64)) {
      *k = (int32_t)ir_kint64(ir)->u64;
      return 1;
    }
#endif
  }
  return 0;
}

/* Check if there's no conflicting instruction between curins and ref.
** Also avoid fusing loads if there are multiple references.
*/
static int noconflict(ASMState *as, IRRef ref, IROp conflict, int noload)
{
  IRIns *ir = as->ir;
  IRRef i = as->curins;
  if (i > ref + CONFLICT_SEARCH_LIM)
    return 0;  /* Give up, ref is too far away. */
  while (--i > ref) {
    if (ir[i].o == conflict)
      return 0;  /* Conflict found. */
    else if (!noload && (ir[i].op1 == ref || ir[i].op2 == ref))
      return 0;
  }
  return 1;  /* Ok, no conflict. */
}

/* Fuse array base into memory operand. */
static IRRef asm_fuseabase(ASMState *as, IRRef ref)
{
  IRIns *irb = IR(ref);
  as->mrm.ofs = 0;
  if (irb->o == IR_FLOAD) {
    IRIns *ira = IR(irb->op1);
    lj_assertA(irb->op2 == IRFL_TAB_ARRAY, "expected FLOAD TAB_ARRAY");
    /* We can avoid the FLOAD of t->array for colocated arrays. */
    if (ira->o == IR_TNEW && ira->op1 <= LJ_MAX_COLOSIZE &&
	!neverfuse(as) && noconflict(as, irb->op1, IR_NEWREF, 1)) {
      as->mrm.ofs = (int32_t)sizeof(GCtab);  /* Ofs to colocated array. */
      return irb->op1;  /* Table obj. */
    }
  } else if (irb->o == IR_ADD && irref_isk(irb->op2)) {
    /* Fuse base offset (vararg load). */
    IRIns *irk = IR(irb->op2);
    as->mrm.ofs = irk->o == IR_KINT ? irk->i : (int32_t)ir_kint64(irk)->u64;
    return irb->op1;
  }
  return ref;  /* Otherwise use the given array base. */
}

/* Fuse array reference into memory operand. */
static void asm_fusearef(ASMState *as, IRIns *ir, RegSet allow)
{
  IRIns *irx;
  lj_assertA(ir->o == IR_AREF, "expected AREF");
  as->mrm.base = (uint8_t)ra_alloc1(as, asm_fuseabase(as, ir->op1), allow);
  irx = IR(ir->op2);
  if (irref_isk(ir->op2)) {
    as->mrm.ofs += 8*irx->i;
    as->mrm.idx = RID_NONE;
  } else {
    rset_clear(allow, as->mrm.base);
    as->mrm.scale = XM_SCALE8;
    /* Fuse a constant ADD (e.g. t[i+1]) into the offset.
    ** Doesn't help much without ABCelim, but reduces register pressure.
    */
    if (!LJ_64 &&  /* Has bad effects with negative index on x64. */
	mayfuse(as, ir->op2) && ra_noreg(irx->r) &&
	irx->o == IR_ADD && irref_isk(irx->op2)) {
      as->mrm.ofs += 8*IR(irx->op2)->i;
      as->mrm.idx = (uint8_t)ra_alloc1(as, irx->op1, allow);
    } else {
      as->mrm.idx = (uint8_t)ra_alloc1(as, ir->op2, allow);
    }
  }
}

/* Fuse array/hash/upvalue reference into memory operand.
** Caveat: this may allocate GPRs for the base/idx registers. Be sure to
** pass the final allow mask, excluding any GPRs used for other inputs.
** In particular: 2-operand GPR instructions need to call ra_dest() first!
*/
static void asm_fuseahuref(ASMState *as, IRRef ref, RegSet allow)
{
  IRIns *ir = IR(ref);
  if (ra_noreg(ir->r)) {
    switch ((IROp)ir->o) {
    case IR_AREF:
      if (mayfuse(as, ref)) {
	asm_fusearef(as, ir, allow);
	return;
      }
      break;
    case IR_HREFK:
      if (mayfuse(as, ref)) {
	as->mrm.base = (uint8_t)ra_alloc1(as, ir->op1, allow);
	as->mrm.ofs = (int32_t)(IR(ir->op2)->op2 * sizeof(Node));
	as->mrm.idx = RID_NONE;
	return;
      }
      break;
    case IR_UREFC:
      if (irref_isk(ir->op1)) {
	GCfunc *fn = ir_kfunc(IR(ir->op1));
	GCupval *uv = &gcref(fn->l.uvptr[(ir->op2 >> 8)])->uv;
#if LJ_GC64
	int64_t ofs = dispofs(as, &uv->tv);
	if (checki32(ofs) && checki32(ofs+4)) {
	  as->mrm.ofs = (int32_t)ofs;
	  as->mrm.base = RID_DISPATCH;
	  as->mrm.idx = RID_NONE;
	  return;
	}
#else
	as->mrm.ofs = ptr2addr(&uv->tv);
	as->mrm.base = as->mrm.idx = RID_NONE;
	return;
#endif
      }
      break;
    case IR_TMPREF:
#if LJ_GC64
      as->mrm.ofs = (int32_t)dispofs(as, &J2G(as->J)->tmptv);
      as->mrm.base = RID_DISPATCH;
      as->mrm.idx = RID_NONE;
#else
      as->mrm.ofs = igcptr(&J2G(as->J)->tmptv);
      as->mrm.base = as->mrm.idx = RID_NONE;
#endif
      return;
    default:
      break;
    }
  }
  as->mrm.base = (uint8_t)ra_alloc1(as, ref, allow);
  as->mrm.ofs = 0;
  as->mrm.idx = RID_NONE;
}

/* Fuse FLOAD/FREF reference into memory operand. */
static void asm_fusefref(ASMState *as, IRIns *ir, RegSet allow)
{
  lj_assertA(ir->o == IR_FLOAD || ir->o == IR_FREF,
	     "bad IR op %d", ir->o);
  as->mrm.idx = RID_NONE;
  if (ir->op1 == REF_NIL) {  /* FLOAD from GG_State with offset. */
#if LJ_GC64
    as->mrm.ofs = (int32_t)(ir->op2 << 2) - GG_OFS(dispatch);
    as->mrm.base = RID_DISPATCH;
#else
    as->mrm.ofs = (int32_t)(ir->op2 << 2) + ptr2addr(J2GG(as->J));
    as->mrm.base = RID_NONE;
#endif
    return;
  }
  as->mrm.ofs = field_ofs[ir->op2];
  if (irref_isk(ir->op1)) {
    IRIns *op1 = IR(ir->op1);
#if LJ_GC64
    if (ir->op1 == REF_NIL) {
      as->mrm.ofs -= GG_OFS(dispatch);
      as->mrm.base = RID_DISPATCH;
      return;
    } else if (op1->o == IR_KPTR || op1->o == IR_KKPTR) {
      intptr_t ofs = dispofs(as, ir_kptr(op1));
      if (checki32(as->mrm.ofs + ofs)) {
	as->mrm.ofs += (int32_t)ofs;
	as->mrm.base = RID_DISPATCH;
	return;
      }
    }
#else
    as->mrm.ofs += op1->i;
    as->mrm.base = RID_NONE;
    return;
#endif
  }
  as->mrm.base = (uint8_t)ra_alloc1(as, ir->op1, allow);
}

/* Fuse string reference into memory operand. */
static void asm_fusestrref(ASMState *as, IRIns *ir, RegSet allow)
{
  IRIns *irr;
  lj_assertA(ir->o == IR_STRREF, "bad IR op %d", ir->o);
  as->mrm.base = as->mrm.idx = RID_NONE;
  as->mrm.scale = XM_SCALE1;
  as->mrm.ofs = sizeof(GCstr);
  if (!LJ_GC64 && irref_isk(ir->op1)) {
    as->mrm.ofs += IR(ir->op1)->i;
  } else {
    Reg r = ra_alloc1(as, ir->op1, allow);
    rset_clear(allow, r);
    as->mrm.base = (uint8_t)r;
  }
  irr = IR(ir->op2);
  if (irref_isk(ir->op2)) {
    as->mrm.ofs += irr->i;
  } else {
    Reg r;
    /* Fuse a constant add into the offset, e.g. string.sub(s, i+10). */
    if (!LJ_64 &&  /* Has bad effects with negative index on x64. */
	mayfuse(as, ir->op2) && irr->o == IR_ADD && irref_isk(irr->op2)) {
      as->mrm.ofs += IR(irr->op2)->i;
      r = ra_alloc1(as, irr->op1, allow);
    } else {
      r = ra_alloc1(as, ir->op2, allow);
    }
    if (as->mrm.base == RID_NONE)
      as->mrm.base = (uint8_t)r;
    else
      as->mrm.idx = (uint8_t)r;
  }
}

static void asm_fusexref(ASMState *as, IRRef ref, RegSet allow)
{
  IRIns *ir = IR(ref);
  as->mrm.idx = RID_NONE;
  if (ir->o == IR_KPTR || ir->o == IR_KKPTR) {
#if LJ_GC64
    intptr_t ofs = dispofs(as, ir_kptr(ir));
    if (checki32(ofs)) {
      as->mrm.ofs = (int32_t)ofs;
      as->mrm.base = RID_DISPATCH;
      return;
    }
  } if (0) {
#else
    as->mrm.ofs = ir->i;
    as->mrm.base = RID_NONE;
  } else if (ir->o == IR_STRREF) {
    asm_fusestrref(as, ir, allow);
#endif
  } else {
    as->mrm.ofs = 0;
    if (canfuse(as, ir) && ir->o == IR_ADD && ra_noreg(ir->r)) {
      /* Gather (base+idx*sz)+ofs as emitted by cdata ptr/array indexing. */
      IRIns *irx;
      IRRef idx;
      Reg r;
      if (asm_isk32(as, ir->op2, &as->mrm.ofs)) {  /* Recognize x+ofs. */
	ref = ir->op1;
	ir = IR(ref);
	if (!(ir->o == IR_ADD && canfuse(as, ir) && ra_noreg(ir->r)))
	  goto noadd;
      }
      as->mrm.scale = XM_SCALE1;
      idx = ir->op1;
      ref = ir->op2;
      irx = IR(idx);
      if (!(irx->o == IR_BSHL || irx->o == IR_ADD)) {  /* Try other operand. */
	idx = ir->op2;
	ref = ir->op1;
	irx = IR(idx);
      }
      if (canfuse(as, irx) && ra_noreg(irx->r)) {
	if (irx->o == IR_BSHL && irref_isk(irx->op2) && IR(irx->op2)->i <= 3) {
	  /* Recognize idx<<b with b = 0-3, corresponding to sz = (1),2,4,8. */
	  idx = irx->op1;
	  as->mrm.scale = (uint8_t)(IR(irx->op2)->i << 6);
	} else if (irx->o == IR_ADD && irx->op1 == irx->op2) {
	  /* FOLD does idx*2 ==> idx<<1 ==> idx+idx. */
	  idx = irx->op1;
	  as->mrm.scale = XM_SCALE2;
	}
      }
      r = ra_alloc1(as, idx, allow);
      rset_clear(allow, r);
      as->mrm.idx = (uint8_t)r;
    }
  noadd:
    as->mrm.base = (uint8_t)ra_alloc1(as, ref, allow);
  }
}

/* Fuse load of 64 bit IR constant into memory operand. */
static Reg asm_fuseloadk64(ASMState *as, IRIns *ir)
{
  const uint64_t *k = &ir_k64(ir)->u64;
  if (!LJ_GC64 || checki32((intptr_t)k)) {
    as->mrm.ofs = ptr2addr(k);
    as->mrm.base = RID_NONE;
#if LJ_GC64
  } else if (checki32(dispofs(as, k))) {
    as->mrm.ofs = (int32_t)dispofs(as, k);
    as->mrm.base = RID_DISPATCH;
  } else if (checki32(mcpofs(as, k)) && checki32(mcpofs(as, k+1)) &&
	     checki32(mctopofs(as, k)) && checki32(mctopofs(as, k+1))) {
    as->mrm.ofs = (int32_t)mcpofs(as, k);
    as->mrm.base = RID_RIP;
  } else {  /* Intern 64 bit constant at bottom of mcode. */
    if (ir->i) {
      lj_assertA(*k == *(uint64_t*)(as->mctop - ir->i),
		 "bad interned 64 bit constant");
    } else {
      while ((uintptr_t)as->mcbot & 7) *as->mcbot++ = XI_INT3;
      *(uint64_t*)as->mcbot = *k;
      ir->i = (int32_t)(as->mctop - as->mcbot);
      as->mcbot += 8;
      as->mclim = as->mcbot + MCLIM_REDZONE;
      lj_mcode_commitbot(as->J, as->mcbot);
    }
    as->mrm.ofs = (int32_t)mcpofs(as, as->mctop - ir->i);
    as->mrm.base = RID_RIP;
#endif
  }
  as->mrm.idx = RID_NONE;
  return RID_MRM;
}

/* Fuse load into memory operand.
**
** Important caveat: this may emit RIP-relative loads! So don't place any
** code emitters between this function and the use of its result.
** The only permitted exception is asm_guardcc().
*/
static Reg asm_fuseload(ASMState *as, IRRef ref, RegSet allow)
{
  IRIns *ir = IR(ref);
  if (ra_hasreg(ir->r)) {
    if (allow != RSET_EMPTY) {  /* Fast path. */
      ra_noweak(as, ir->r);
      return ir->r;
    }
  fusespill:
    /* Force a spill if only memory operands are allowed (asm_x87load). */
    as->mrm.base = RID_ESP;
    as->mrm.ofs = ra_spill(as, ir);
    as->mrm.idx = RID_NONE;
    return RID_MRM;
  }
  if (ir->o == IR_KNUM) {
    RegSet avail = as->freeset & ~as->modset & RSET_FPR;
    lj_assertA(allow != RSET_EMPTY, "no register allowed");
    if (!(avail & (avail-1)))  /* Fuse if less than two regs available. */
      return asm_fuseloadk64(as, ir);
  } else if (ref == REF_BASE || ir->o == IR_KINT64) {
    RegSet avail = as->freeset & ~as->modset & RSET_GPR;
    lj_assertA(allow != RSET_EMPTY, "no register allowed");
    if (!(avail & (avail-1))) {  /* Fuse if less than two regs available. */
      if (ref == REF_BASE) {
#if LJ_GC64
	as->mrm.ofs = (int32_t)dispofs(as, &J2G(as->J)->jit_base);
	as->mrm.base = RID_DISPATCH;
#else
	as->mrm.ofs = ptr2addr(&J2G(as->J)->jit_base);
	as->mrm.base = RID_NONE;
#endif
	as->mrm.idx = RID_NONE;
	return RID_MRM;
      } else {
	return asm_fuseloadk64(as, ir);
      }
    }
  } else if (mayfuse(as, ref)) {
    RegSet xallow = (allow & RSET_GPR) ? allow : RSET_GPR;
    if (ir->o == IR_SLOAD) {
      if (!(ir->op2 & (IRSLOAD_PARENT|IRSLOAD_CONVERT)) &&
	  noconflict(as, ref, IR_RETF, 0) &&
	  !(LJ_GC64 && irt_isaddr(ir->t))) {
	as->mrm.base = (uint8_t)ra_alloc1(as, REF_BASE, xallow);
	as->mrm.ofs = 8*((int32_t)ir->op1-1-LJ_FR2) +
		      (!LJ_FR2 && (ir->op2 & IRSLOAD_FRAME) ? 4 : 0);
	as->mrm.idx = RID_NONE;
	return RID_MRM;
      }
    } else if (ir->o == IR_FLOAD) {
      /* Generic fusion is only ok for 32 bit operand (but see asm_comp). */
      if ((irt_isint(ir->t) || irt_isu32(ir->t) || irt_isaddr(ir->t)) &&
	  noconflict(as, ref, IR_FSTORE, 0)) {
	asm_fusefref(as, ir, xallow);
	return RID_MRM;
      }
    } else if (ir->o == IR_ALOAD || ir->o == IR_HLOAD || ir->o == IR_ULOAD) {
      if (noconflict(as, ref, ir->o + IRDELTA_L2S, 0) &&
	  !(LJ_GC64 && irt_isaddr(ir->t))) {
	asm_fuseahuref(as, ir->op1, xallow);
	return RID_MRM;
      }
    } else if (ir->o == IR_XLOAD) {
      /* Generic fusion is not ok for 8/16 bit operands (but see asm_comp).
      ** Fusing unaligned memory operands is ok on x86 (except for SIMD types).
      */
      if ((!irt_typerange(ir->t, IRT_I8, IRT_U16)) &&
	  noconflict(as, ref, IR_XSTORE, 0)) {
	asm_fusexref(as, ir->op1, xallow);
	return RID_MRM;
      }
    } else if (ir->o == IR_VLOAD && IR(ir->op1)->o == IR_AREF &&
	       !(LJ_GC64 && irt_isaddr(ir->t))) {
      asm_fuseahuref(as, ir->op1, xallow);
      as->mrm.ofs += 8 * ir->op2;
      return RID_MRM;
    }
  }
  if (ir->o == IR_FLOAD && ir->op1 == REF_NIL) {
    asm_fusefref(as, ir, RSET_EMPTY);
    return RID_MRM;
  }
  if (!(as->freeset & allow) && !emit_canremat(ref) &&
      (allow == RSET_EMPTY || ra_hasspill(ir->s) || iscrossref(as, ref)))
    goto fusespill;
  return ra_allocref(as, ref, allow);
}

#if LJ_64
/* Don't fuse a 32 bit load into a 64 bit operation. */
static Reg asm_fuseloadm(ASMState *as, IRRef ref, RegSet allow, int is64)
{
  if (is64 && !irt_is64(IR(ref)->t))
    return ra_alloc1(as, ref, allow);
  return asm_fuseload(as, ref, allow);
}
#else
#define asm_fuseloadm(as, ref, allow, is64)  asm_fuseload(as, (ref), (allow))
#endif

/* -- Calls --------------------------------------------------------------- */

/* Count the required number of stack slots for a call. */
static int asm_count_call_slots(ASMState *as, const CCallInfo *ci, IRRef *args)
{
  uint32_t i, nargs = CCI_XNARGS(ci);
  int nslots = 0;
#if LJ_64
  if (LJ_ABI_WIN) {
    nslots = (int)(nargs*2);  /* Only matters for more than four args. */
  } else {
    int ngpr = REGARG_NUMGPR, nfpr = REGARG_NUMFPR;
    for (i = 0; i < nargs; i++)
      if (args[i] && irt_isfp(IR(args[i])->t)) {
	if (nfpr > 0) nfpr--; else nslots += 2;
      } else {
	if (ngpr > 0) ngpr--; else nslots += 2;
      }
  }
#else
  int ngpr = 0;
  if ((ci->flags & CCI_CC_MASK) == CCI_CC_FASTCALL)
    ngpr = 2;
  else if ((ci->flags & CCI_CC_MASK) == CCI_CC_THISCALL)
    ngpr = 1;
  for (i = 0; i < nargs; i++)
    if (args[i] && irt_isfp(IR(args[i])->t)) {
      nslots += irt_isnum(IR(args[i])->t) ? 2 : 1;
    } else {
      if (ngpr > 0) ngpr--; else nslots++;
    }
#endif
  return nslots;
}

/* Generate a call to a C function. */
static void asm_gencall(ASMState *as, const CCallInfo *ci, IRRef *args)
{
  uint32_t n, nargs = CCI_XNARGS(ci);
  int32_t ofs = STACKARG_OFS;
#if LJ_64
  uint32_t gprs = REGARG_GPRS;
  Reg fpr = REGARG_FIRSTFPR;
#if !LJ_ABI_WIN
  MCode *patchnfpr = NULL;
#endif
#else
  uint32_t gprs = 0;
  if ((ci->flags & CCI_CC_MASK) != CCI_CC_CDECL) {
    if ((ci->flags & CCI_CC_MASK) == CCI_CC_THISCALL)
      gprs = (REGARG_GPRS & 31);
    else if ((ci->flags & CCI_CC_MASK) == CCI_CC_FASTCALL)
      gprs = REGARG_GPRS;
  }
#endif
  if ((void *)ci->func)
    emit_call(as, ci->func);
#if LJ_64
  if ((ci->flags & CCI_VARARG)) {  /* Special handling for vararg calls. */
#if LJ_ABI_WIN
    for (n = 0; n < 4 && n < nargs; n++) {
      IRIns *ir = IR(args[n]);
      if (irt_isfp(ir->t))  /* Duplicate FPRs in GPRs. */
	emit_rr(as, XO_MOVDto, (irt_isnum(ir->t) ? REX_64 : 0) | (fpr+n),
		((gprs >> (n*5)) & 31));  /* Either MOVD or MOVQ. */
    }
#else
    patchnfpr = --as->mcp;  /* Indicate number of used FPRs in register al. */
    *--as->mcp = XI_MOVrib | RID_EAX;
#endif
  }
#endif
  for (n = 0; n < nargs; n++) {  /* Setup args. */
    IRRef ref = args[n];
    IRIns *ir = IR(ref);
    Reg r;
#if LJ_64 && LJ_ABI_WIN
    /* Windows/x64 argument registers are strictly positional. */
    r = irt_isfp(ir->t) ? (fpr <= REGARG_LASTFPR ? fpr : 0) : (gprs & 31);
    fpr++; gprs >>= 5;
#elif LJ_64
    /* POSIX/x64 argument registers are used in order of appearance. */
    if (irt_isfp(ir->t)) {
      r = fpr <= REGARG_LASTFPR ? fpr++ : 0;
    } else {
      r = gprs & 31; gprs >>= 5;
    }
#else
    if (ref && irt_isfp(ir->t)) {
      r = 0;
    } else {
      r = gprs & 31; gprs >>= 5;
      if (!ref) continue;
    }
#endif
    if (r) {  /* Argument is in a register. */
      if (r < RID_MAX_GPR && ref < ASMREF_TMP1) {
#if LJ_64
	if (LJ_GC64 ? !(ir->o == IR_KINT || ir->o == IR_KNULL) : ir->o == IR_KINT64)
	  emit_loadu64(as, r, ir_k64(ir)->u64);
	else
#endif
	  emit_loadi(as, r, ir->i);
      } else {
	/* Must have been evicted. */
	lj_assertA(rset_test(as->freeset, r), "reg %d not free", r);
	if (ra_hasreg(ir->r)) {
	  ra_noweak(as, ir->r);
	  emit_movrr(as, ir, r, ir->r);
	} else {
	  ra_allocref(as, ref, RID2RSET(r));
	}
      }
    } else if (irt_isfp(ir->t)) {  /* FP argument is on stack. */
      lj_assertA(!(irt_isfloat(ir->t) && irref_isk(ref)),
		 "unexpected float constant");
      if (LJ_32 && (ofs & 4) && irref_isk(ref)) {
	/* Split stores for unaligned FP consts. */
	emit_movmroi(as, RID_ESP, ofs, (int32_t)ir_knum(ir)->u32.lo);
	emit_movmroi(as, RID_ESP, ofs+4, (int32_t)ir_knum(ir)->u32.hi);
      } else {
	r = ra_alloc1(as, ref, RSET_FPR);
	emit_rmro(as, irt_isnum(ir->t) ? XO_MOVSDto : XO_MOVSSto,
		  r, RID_ESP, ofs);
      }
      ofs += (LJ_32 && irt_isfloat(ir->t)) ? 4 : 8;
    } else {  /* Non-FP argument is on stack. */
      if (LJ_32 && ref < ASMREF_TMP1) {
	emit_movmroi(as, RID_ESP, ofs, ir->i);
      } else {
	r = ra_alloc1(as, ref, RSET_GPR);
	emit_movtomro(as, REX_64 + r, RID_ESP, ofs);
      }
      ofs += sizeof(intptr_t);
    }
    checkmclim(as);
  }
#if LJ_64 && !LJ_ABI_WIN
  if (patchnfpr) *patchnfpr = fpr - REGARG_FIRSTFPR;
#endif
}

/* Setup result reg/sp for call. Evict scratch regs. */
static void asm_setupresult(ASMState *as, IRIns *ir, const CCallInfo *ci)
{
  RegSet drop = RSET_SCRATCH;
  int hiop = ((ir+1)->o == IR_HIOP && !irt_isnil((ir+1)->t));
  if ((ci->flags & CCI_NOFPRCLOBBER))
    drop &= ~RSET_FPR;
  if (ra_hasreg(ir->r))
    rset_clear(drop, ir->r);  /* Dest reg handled below. */
  if (hiop && ra_hasreg((ir+1)->r))
    rset_clear(drop, (ir+1)->r);  /* Dest reg handled below. */
  ra_evictset(as, drop);  /* Evictions must be performed first. */
  if (ra_used(ir)) {
    if (irt_isfp(ir->t)) {
      int32_t ofs = sps_scale(ir->s);  /* Use spill slot or temp slots. */
#if LJ_64
      if ((ci->flags & CCI_CASTU64)) {
	Reg dest = ir->r;
	if (ra_hasreg(dest)) {
	  ra_free(as, dest);
	  ra_modified(as, dest);
	  emit_rr(as, XO_MOVD, dest|REX_64, RID_RET);  /* Really MOVQ. */
	}
	if (ofs) emit_movtomro(as, RID_RET|REX_64, RID_ESP, ofs);
      } else {
	ra_destreg(as, ir, RID_FPRET);
      }
#else
      /* Number result is in x87 st0 for x86 calling convention. */
      Reg dest = ir->r;
      if (ra_hasreg(dest)) {
	ra_free(as, dest);
	ra_modified(as, dest);
	emit_rmro(as, irt_isnum(ir->t) ? XO_MOVSD : XO_MOVSS,
		  dest, RID_ESP, ofs);
      }
      if ((ci->flags & CCI_CASTU64)) {
	emit_movtomro(as, RID_RETLO, RID_ESP, ofs);
	emit_movtomro(as, RID_RETHI, RID_ESP, ofs+4);
      } else {
	emit_rmro(as, irt_isnum(ir->t) ? XO_FSTPq : XO_FSTPd,
		  irt_isnum(ir->t) ? XOg_FSTPq : XOg_FSTPd, RID_ESP, ofs);
      }
#endif
    } else if (hiop) {
      ra_destpair(as, ir);
    } else {
      lj_assertA(!irt_ispri(ir->t), "PRI dest");
      ra_destreg(as, ir, RID_RET);
    }
  } else if (LJ_32 && irt_isfp(ir->t) && !(ci->flags & CCI_CASTU64)) {
    emit_x87op(as, XI_FPOP);  /* Pop unused result from x87 st0. */
  }
}

/* Return a constant function pointer or NULL for indirect calls. */
static void *asm_callx_func(ASMState *as, IRIns *irf, IRRef func)
{
#if LJ_32
  UNUSED(as);
  if (irref_isk(func))
    return (void *)irf->i;
#else
  if (irref_isk(func)) {
    MCode *p;
    if (irf->o == IR_KINT64)
      p = (MCode *)(void *)ir_k64(irf)->u64;
    else
      p = (MCode *)(void *)(uintptr_t)(uint32_t)irf->i;
    if (p - as->mcp == (int32_t)(p - as->mcp))
      return p;  /* Call target is still in +-2GB range. */
    /* Avoid the indirect case of emit_call(). Try to hoist func addr. */
  }
#endif
  return NULL;
}

static void asm_callx(ASMState *as, IRIns *ir)
{
  IRRef args[CCI_NARGS_MAX*2];
  CCallInfo ci;
  IRRef func;
  IRIns *irf;
  int32_t spadj = 0;
  ci.flags = asm_callx_flags(as, ir);
  asm_collectargs(as, ir, &ci, args);
  asm_setupresult(as, ir, &ci);
#if LJ_32
  /* Have to readjust stack after non-cdecl calls due to callee cleanup. */
  if ((ci.flags & CCI_CC_MASK) != CCI_CC_CDECL)
    spadj = 4 * asm_count_call_slots(as, &ci, args);
#endif
  func = ir->op2; irf = IR(func);
  if (irf->o == IR_CARG) { func = irf->op1; irf = IR(func); }
  ci.func = (ASMFunction)asm_callx_func(as, irf, func);
  if (!(void *)ci.func) {
    /* Use a (hoistable) non-scratch register for indirect calls. */
    RegSet allow = (RSET_GPR & ~RSET_SCRATCH);
    Reg r = ra_alloc1(as, func, allow);
    if (LJ_32) emit_spsub(as, spadj);  /* Above code may cause restores! */
    emit_rr(as, XO_GROUP5, XOg_CALL, r);
  } else if (LJ_32) {
    emit_spsub(as, spadj);
  }
  asm_gencall(as, &ci, args);
}

/* -- Returns ------------------------------------------------------------- */

/* Return to lower frame. Guard that it goes to the right spot. */
static void asm_retf(ASMState *as, IRIns *ir)
{
  Reg base = ra_alloc1(as, REF_BASE, RSET_GPR);
#if LJ_FR2
  Reg rpc = ra_scratch(as, rset_exclude(RSET_GPR, base));
#endif
  void *pc = ir_kptr(IR(ir->op2));
  int32_t delta = 1+LJ_FR2+bc_a(*((const BCIns *)pc - 1));
  as->topslot -= (BCReg)delta;
  if ((int32_t)as->topslot < 0) as->topslot = 0;
  irt_setmark(IR(REF_BASE)->t);  /* Children must not coalesce with BASE reg. */
  emit_setgl(as, base, jit_base);
  emit_addptr(as, base, -8*delta);
  asm_guardcc(as, CC_NE);
#if LJ_FR2
  emit_rmro(as, XO_CMP, rpc|REX_GC64, base, -8);
  emit_loadu64(as, rpc, u64ptr(pc));
#else
  emit_gmroi(as, XG_ARITHi(XOg_CMP), base, -4, ptr2addr(pc));
#endif
}

/* -- Buffer operations --------------------------------------------------- */

#if LJ_HASBUFFER
static void asm_bufhdr_write(ASMState *as, Reg sb)
{
  Reg tmp = ra_scratch(as, rset_exclude(RSET_GPR, sb));
  IRIns irgc;
  irgc.ot = IRT(0, IRT_PGC);  /* GC type. */
  emit_storeofs(as, &irgc, tmp, sb, offsetof(SBuf, L));
  emit_opgl(as, XO_ARITH(XOg_OR), tmp|REX_GC64, cur_L);
  emit_gri(as, XG_ARITHi(XOg_AND), tmp, SBUF_MASK_FLAG);
  emit_loadofs(as, &irgc, tmp, sb, offsetof(SBuf, L));
}
#endif

/* -- Type conversions ---------------------------------------------------- */

static void asm_tointg(ASMState *as, IRIns *ir, Reg left)
{
  Reg tmp = ra_scratch(as, rset_exclude(RSET_FPR, left));
  Reg dest = ra_dest(as, ir, RSET_GPR);
  asm_guardcc(as, CC_P);
  asm_guardcc(as, CC_NE);
  emit_rr(as, XO_UCOMISD, left, tmp);
  emit_rr(as, XO_CVTSI2SD, tmp, dest);
<<<<<<< HEAD
  emit_rr(as, XO_XORPS, tmp, tmp);  /* Avoid partial register stall. */
=======
  if (!(as->flags & JIT_F_SPLIT_XMM))
    emit_rr(as, XO_XORPS, tmp, tmp);  /* Avoid partial register stall. */
  checkmclim(as);
>>>>>>> d854d00c
  emit_rr(as, XO_CVTTSD2SI, dest, left);
  /* Can't fuse since left is needed twice. */
}

static void asm_tobit(ASMState *as, IRIns *ir)
{
  Reg dest = ra_dest(as, ir, RSET_GPR);
  Reg tmp = ra_noreg(IR(ir->op1)->r) ?
	      ra_alloc1(as, ir->op1, RSET_FPR) :
	      ra_scratch(as, RSET_FPR);
  Reg right;
  emit_rr(as, XO_MOVDto, tmp, dest);
  right = asm_fuseload(as, ir->op2, rset_exclude(RSET_FPR, tmp));
  emit_mrm(as, XO_ADDSD, tmp, right);
  ra_left(as, tmp, ir->op1);
}

static void asm_conv(ASMState *as, IRIns *ir)
{
  IRType st = (IRType)(ir->op2 & IRCONV_SRCMASK);
  int st64 = (st == IRT_I64 || st == IRT_U64 || (LJ_64 && st == IRT_P64));
  int stfp = (st == IRT_NUM || st == IRT_FLOAT);
  IRRef lref = ir->op1;
  lj_assertA(irt_type(ir->t) != st, "inconsistent types for CONV");
  lj_assertA(!(LJ_32 && (irt_isint64(ir->t) || st64)),
	     "IR %04d has unsplit 64 bit type",
	     (int)(ir - as->ir) - REF_BIAS);
  if (irt_isfp(ir->t)) {
    Reg dest = ra_dest(as, ir, RSET_FPR);
    if (stfp) {  /* FP to FP conversion. */
      Reg left = asm_fuseload(as, lref, RSET_FPR);
      emit_mrm(as, st == IRT_NUM ? XO_CVTSD2SS : XO_CVTSS2SD, dest, left);
      if (left == dest) return;  /* Avoid the XO_XORPS. */
    } else if (LJ_32 && st == IRT_U32) {  /* U32 to FP conversion on x86. */
      /* number = (2^52+2^51 .. u32) - (2^52+2^51) */
      cTValue *k = &as->J->k64[LJ_K64_TOBIT];
      Reg bias = ra_scratch(as, rset_exclude(RSET_FPR, dest));
      if (irt_isfloat(ir->t))
	emit_rr(as, XO_CVTSD2SS, dest, dest);
      emit_rr(as, XO_SUBSD, dest, bias);  /* Subtract 2^52+2^51 bias. */
      emit_rr(as, XO_XORPS, dest, bias);  /* Merge bias and integer. */
<<<<<<< HEAD
      emit_rma(as, XO_MOVSD, bias, k);
=======
      emit_loadn(as, bias, k);
      checkmclim(as);
>>>>>>> d854d00c
      emit_mrm(as, XO_MOVD, dest, asm_fuseload(as, lref, RSET_GPR));
      return;
    } else {  /* Integer to FP conversion. */
      Reg left = (LJ_64 && (st == IRT_U32 || st == IRT_U64)) ?
		 ra_alloc1(as, lref, RSET_GPR) :
		 asm_fuseloadm(as, lref, RSET_GPR, st64);
      if (LJ_64 && st == IRT_U64) {
	MCLabel l_end = emit_label(as);
	cTValue *k = &as->J->k64[LJ_K64_2P64];
	emit_rma(as, XO_ADDSD, dest, k);  /* Add 2^64 to compensate. */
	emit_sjcc(as, CC_NS, l_end);
	emit_rr(as, XO_TEST, left|REX_64, left);  /* Check if u64 >= 2^63. */
      }
      emit_mrm(as, irt_isnum(ir->t) ? XO_CVTSI2SD : XO_CVTSI2SS,
	       dest|((LJ_64 && (st64 || st == IRT_U32)) ? REX_64 : 0), left);
    }
    emit_rr(as, XO_XORPS, dest, dest);  /* Avoid partial register stall. */
  } else if (stfp) {  /* FP to integer conversion. */
    if (irt_isguard(ir->t)) {
      /* Checked conversions are only supported from number to int. */
      lj_assertA(irt_isint(ir->t) && st == IRT_NUM,
		 "bad type for checked CONV");
      asm_tointg(as, ir, ra_alloc1(as, lref, RSET_FPR));
    } else {
      Reg dest = ra_dest(as, ir, RSET_GPR);
      x86Op op = st == IRT_NUM ? XO_CVTTSD2SI : XO_CVTTSS2SI;
      if (LJ_64 ? irt_isu64(ir->t) : irt_isu32(ir->t)) {
	/* LJ_64: For inputs >= 2^63 add -2^64, convert again. */
	/* LJ_32: For inputs >= 2^31 add -2^31, convert again and add 2^31. */
	Reg tmp = ra_noreg(IR(lref)->r) ? ra_alloc1(as, lref, RSET_FPR) :
					  ra_scratch(as, RSET_FPR);
	MCLabel l_end = emit_label(as);
	if (LJ_32)
	  emit_gri(as, XG_ARITHi(XOg_ADD), dest, (int32_t)0x80000000);
	emit_rr(as, op, dest|REX_64, tmp);
	if (st == IRT_NUM)
	  emit_rma(as, XO_ADDSD, tmp, &as->J->k64[LJ_K64_M2P64_31]);
	else
	  emit_rma(as, XO_ADDSS, tmp, &as->J->k32[LJ_K32_M2P64_31]);
	emit_sjcc(as, CC_NS, l_end);
	emit_rr(as, XO_TEST, dest|REX_64, dest);  /* Check if dest negative. */
	emit_rr(as, op, dest|REX_64, tmp);
	ra_left(as, tmp, lref);
      } else {
	if (LJ_64 && irt_isu32(ir->t))
	  emit_rr(as, XO_MOV, dest, dest);  /* Zero hiword. */
	emit_mrm(as, op,
		 dest|((LJ_64 &&
			(irt_is64(ir->t) || irt_isu32(ir->t))) ? REX_64 : 0),
		 asm_fuseload(as, lref, RSET_FPR));
      }
    }
  } else if (st >= IRT_I8 && st <= IRT_U16) {  /* Extend to 32 bit integer. */
    Reg left, dest = ra_dest(as, ir, RSET_GPR);
    RegSet allow = RSET_GPR;
    x86Op op;
    lj_assertA(irt_isint(ir->t) || irt_isu32(ir->t), "bad type for CONV EXT");
    if (st == IRT_I8) {
      op = XO_MOVSXb; allow = RSET_GPR8; dest |= FORCE_REX;
    } else if (st == IRT_U8) {
      op = XO_MOVZXb; allow = RSET_GPR8; dest |= FORCE_REX;
    } else if (st == IRT_I16) {
      op = XO_MOVSXw;
    } else {
      op = XO_MOVZXw;
    }
    left = asm_fuseload(as, lref, allow);
    /* Add extra MOV if source is already in wrong register. */
    if (!LJ_64 && left != RID_MRM && !rset_test(allow, left)) {
      Reg tmp = ra_scratch(as, allow);
      emit_rr(as, op, dest, tmp);
      emit_rr(as, XO_MOV, tmp, left);
    } else {
      emit_mrm(as, op, dest, left);
    }
  } else {  /* 32/64 bit integer conversions. */
    if (LJ_32) {  /* Only need to handle 32/32 bit no-op (cast) on x86. */
      Reg dest = ra_dest(as, ir, RSET_GPR);
      ra_left(as, dest, lref);  /* Do nothing, but may need to move regs. */
    } else if (irt_is64(ir->t)) {
      Reg dest = ra_dest(as, ir, RSET_GPR);
      if (st64 || !(ir->op2 & IRCONV_SEXT)) {
	/* 64/64 bit no-op (cast) or 32 to 64 bit zero extension. */
	ra_left(as, dest, lref);  /* Do nothing, but may need to move regs. */
      } else {  /* 32 to 64 bit sign extension. */
	Reg left = asm_fuseload(as, lref, RSET_GPR);
	emit_mrm(as, XO_MOVSXd, dest|REX_64, left);
      }
    } else {
      Reg dest = ra_dest(as, ir, RSET_GPR);
      if (st64 && !(ir->op2 & IRCONV_NONE)) {
	Reg left = asm_fuseload(as, lref, RSET_GPR);
	/* This is either a 32 bit reg/reg mov which zeroes the hiword
	** or a load of the loword from a 64 bit address.
	*/
	emit_mrm(as, XO_MOV, dest, left);
      } else {  /* 32/32 bit no-op (cast). */
	ra_left(as, dest, lref);  /* Do nothing, but may need to move regs. */
      }
    }
  }
}

#if LJ_32 && LJ_HASFFI
/* No SSE conversions to/from 64 bit on x86, so resort to ugly x87 code. */

/* 64 bit integer to FP conversion in 32 bit mode. */
static void asm_conv_fp_int64(ASMState *as, IRIns *ir)
{
  Reg hi = ra_alloc1(as, ir->op1, RSET_GPR);
  Reg lo = ra_alloc1(as, (ir-1)->op1, rset_exclude(RSET_GPR, hi));
  int32_t ofs = sps_scale(ir->s);  /* Use spill slot or temp slots. */
  Reg dest = ir->r;
  if (ra_hasreg(dest)) {
    ra_free(as, dest);
    ra_modified(as, dest);
    emit_rmro(as, irt_isnum(ir->t) ? XO_MOVSD : XO_MOVSS, dest, RID_ESP, ofs);
  }
  emit_rmro(as, irt_isnum(ir->t) ? XO_FSTPq : XO_FSTPd,
	    irt_isnum(ir->t) ? XOg_FSTPq : XOg_FSTPd, RID_ESP, ofs);
  if (((ir-1)->op2 & IRCONV_SRCMASK) == IRT_U64) {
    /* For inputs in [2^63,2^64-1] add 2^64 to compensate. */
    MCLabel l_end = emit_label(as);
    emit_rma(as, XO_FADDq, XOg_FADDq, &as->J->k64[LJ_K64_2P64]);
    emit_sjcc(as, CC_NS, l_end);
    emit_rr(as, XO_TEST, hi, hi);  /* Check if u64 >= 2^63. */
  } else {
    lj_assertA(((ir-1)->op2 & IRCONV_SRCMASK) == IRT_I64, "bad type for CONV");
  }
  emit_rmro(as, XO_FILDq, XOg_FILDq, RID_ESP, 0);
  /* NYI: Avoid narrow-to-wide store-to-load forwarding stall. */
  emit_rmro(as, XO_MOVto, hi, RID_ESP, 4);
  emit_rmro(as, XO_MOVto, lo, RID_ESP, 0);
}

/* FP to 64 bit integer conversion in 32 bit mode. */
static void asm_conv_int64_fp(ASMState *as, IRIns *ir)
{
  IRType st = (IRType)((ir-1)->op2 & IRCONV_SRCMASK);
  IRType dt = (((ir-1)->op2 & IRCONV_DSTMASK) >> IRCONV_DSH);
  Reg lo, hi;
  lj_assertA(st == IRT_NUM || st == IRT_FLOAT, "bad type for CONV");
  lj_assertA(dt == IRT_I64 || dt == IRT_U64, "bad type for CONV");
  hi = ra_dest(as, ir, RSET_GPR);
  lo = ra_dest(as, ir-1, rset_exclude(RSET_GPR, hi));
  if (ra_used(ir-1)) emit_rmro(as, XO_MOV, lo, RID_ESP, 0);
  /* NYI: Avoid wide-to-narrow store-to-load forwarding stall. */
  if (!(as->flags & JIT_F_SSE3)) {  /* Set FPU rounding mode to default. */
    emit_rmro(as, XO_FLDCW, XOg_FLDCW, RID_ESP, 4);
    emit_rmro(as, XO_MOVto, lo, RID_ESP, 4);
    emit_gri(as, XG_ARITHi(XOg_AND), lo, 0xf3ff);
  }
  if (dt == IRT_U64) {
    /* For inputs in [2^63,2^64-1] add -2^64 and convert again. */
    MCLabel l_pop, l_end = emit_label(as);
    emit_x87op(as, XI_FPOP);
    l_pop = emit_label(as);
    emit_sjmp(as, l_end);
    emit_rmro(as, XO_MOV, hi, RID_ESP, 4);
    if ((as->flags & JIT_F_SSE3))
      emit_rmro(as, XO_FISTTPq, XOg_FISTTPq, RID_ESP, 0);
    else
      emit_rmro(as, XO_FISTPq, XOg_FISTPq, RID_ESP, 0);
    emit_rma(as, XO_FADDq, XOg_FADDq, &as->J->k64[LJ_K64_M2P64]);
    emit_sjcc(as, CC_NS, l_pop);
    emit_rr(as, XO_TEST, hi, hi);  /* Check if out-of-range (2^63). */
  }
  emit_rmro(as, XO_MOV, hi, RID_ESP, 4);
  if ((as->flags & JIT_F_SSE3)) {  /* Truncation is easy with SSE3. */
    emit_rmro(as, XO_FISTTPq, XOg_FISTTPq, RID_ESP, 0);
  } else {  /* Otherwise set FPU rounding mode to truncate before the store. */
    emit_rmro(as, XO_FISTPq, XOg_FISTPq, RID_ESP, 0);
    emit_rmro(as, XO_FLDCW, XOg_FLDCW, RID_ESP, 0);
    emit_rmro(as, XO_MOVtow, lo, RID_ESP, 0);
    emit_rmro(as, XO_ARITHw(XOg_OR), lo, RID_ESP, 0);
    emit_loadi(as, lo, 0xc00);
    emit_rmro(as, XO_FNSTCW, XOg_FNSTCW, RID_ESP, 0);
  }
  if (dt == IRT_U64)
    emit_x87op(as, XI_FDUP);
  emit_mrm(as, st == IRT_NUM ? XO_FLDq : XO_FLDd,
	   st == IRT_NUM ? XOg_FLDq: XOg_FLDd,
	   asm_fuseload(as, ir->op1, RSET_EMPTY));
}

static void asm_conv64(ASMState *as, IRIns *ir)
{
  if (irt_isfp(ir->t))
    asm_conv_fp_int64(as, ir);
  else
    asm_conv_int64_fp(as, ir);
}
#endif

static void asm_strto(ASMState *as, IRIns *ir)
{
  /* Force a spill slot for the destination register (if any). */
  const CCallInfo *ci = &lj_ir_callinfo[IRCALL_lj_strscan_num];
  IRRef args[2];
  RegSet drop = RSET_SCRATCH;
  if ((drop & RSET_FPR) != RSET_FPR && ra_hasreg(ir->r))
    rset_set(drop, ir->r);  /* WIN64 doesn't spill all FPRs. */
  ra_evictset(as, drop);
  asm_guardcc(as, CC_E);
  emit_rr(as, XO_TEST, RID_RET, RID_RET);  /* Test return status. */
  args[0] = ir->op1;      /* GCstr *str */
  args[1] = ASMREF_TMP1;  /* TValue *n  */
  asm_gencall(as, ci, args);
  /* Store the result to the spill slot or temp slots. */
  emit_rmro(as, XO_LEA, ra_releasetmp(as, ASMREF_TMP1)|REX_64,
	    RID_ESP, sps_scale(ir->s));
}

/* -- Memory references --------------------------------------------------- */

/* Get pointer to TValue. */
static void asm_tvptr(ASMState *as, Reg dest, IRRef ref, MSize mode)
{
  if ((mode & IRTMPREF_IN1)) {
    IRIns *ir = IR(ref);
    if (irt_isnum(ir->t)) {
      if (irref_isk(ref) && !(mode & IRTMPREF_OUT1)) {
	/* Use the number constant itself as a TValue. */
	emit_loada(as, dest, ir_knum(ir));
	return;
      }
      emit_rmro(as, XO_MOVSDto, ra_alloc1(as, ref, RSET_FPR), dest, 0);
    } else {
#if LJ_GC64
      if (irref_isk(ref)) {
	TValue k;
	lj_ir_kvalue(as->J->L, &k, ir);
	emit_movmroi(as, dest, 4, k.u32.hi);
	emit_movmroi(as, dest, 0, k.u32.lo);
      } else {
	/* TODO: 64 bit store + 32 bit load-modify-store is suboptimal. */
	Reg src = ra_alloc1(as, ref, rset_exclude(RSET_GPR, dest));
	if (irt_is64(ir->t)) {
	  emit_u32(as, irt_toitype(ir->t) << 15);
	  emit_rmro(as, XO_ARITHi, XOg_OR, dest, 4);
	} else {
	  emit_movmroi(as, dest, 4, (irt_toitype(ir->t) << 15));
	}
	emit_movtomro(as, REX_64IR(ir, src), dest, 0);
      }
#else
      if (!irref_isk(ref)) {
	Reg src = ra_alloc1(as, ref, rset_exclude(RSET_GPR, dest));
	emit_movtomro(as, REX_64IR(ir, src), dest, 0);
      } else if (!irt_ispri(ir->t)) {
	emit_movmroi(as, dest, 0, ir->i);
      }
      if (!(LJ_64 && irt_islightud(ir->t)))
	emit_movmroi(as, dest, 4, irt_toitype(ir->t));
#endif
    }
  }
  emit_loada(as, dest, &J2G(as->J)->tmptv); /* g->tmptv holds the TValue(s). */
}

static void asm_aref(ASMState *as, IRIns *ir)
{
  Reg dest = ra_dest(as, ir, RSET_GPR);
  asm_fusearef(as, ir, RSET_GPR);
  if (!(as->mrm.idx == RID_NONE && as->mrm.ofs == 0))
    emit_mrm(as, XO_LEA, dest|REX_GC64, RID_MRM);
  else if (as->mrm.base != dest)
    emit_rr(as, XO_MOV, dest|REX_GC64, as->mrm.base);
}

/* Inlined hash lookup. Specialized for key type and for const keys.
** The equivalent C code is:
**   Node *n = hashkey(t, key);
**   do {
**     if (lj_obj_equal(&n->key, key)) return &n->val;
**   } while ((n = nextnode(n)));
**   return niltv(L);
*/
static void asm_href(ASMState *as, IRIns *ir, IROp merge)
{
  RegSet allow = RSET_GPR;
  int destused = ra_used(ir);
  Reg dest = ra_dest(as, ir, allow);
  Reg tab = ra_alloc1(as, ir->op1, rset_clear(allow, dest));
  Reg key = RID_NONE, tmp = RID_NONE;
  IRIns *irkey = IR(ir->op2);
  int isk = irref_isk(ir->op2);
  IRType1 kt = irkey->t;
  uint32_t khash;
  MCLabel l_end, l_loop, l_next;

  if (!isk) {
    rset_clear(allow, tab);
    key = ra_alloc1(as, ir->op2, irt_isnum(kt) ? RSET_FPR : allow);
    if (LJ_GC64 || !irt_isstr(kt))
      tmp = ra_scratch(as, rset_exclude(allow, key));
  }

  /* Key not found in chain: jump to exit (if merged) or load niltv. */
  l_end = emit_label(as);
  if (merge == IR_NE)
    asm_guardcc(as, CC_E);  /* XI_JMP is not found by lj_asm_patchexit. */
  else if (destused)
    emit_loada(as, dest, niltvg(J2G(as->J)));

  /* Follow hash chain until the end. */
  l_loop = emit_sjcc_label(as, CC_NZ);
  emit_rr(as, XO_TEST, dest|REX_GC64, dest);
  emit_rmro(as, XO_MOV, dest|REX_GC64, dest, offsetof(Node, next));
  l_next = emit_label(as);

  /* Type and value comparison. */
  if (merge == IR_EQ)
    asm_guardcc(as, CC_E);
  else
    emit_sjcc(as, CC_E, l_end);
  checkmclim(as);
  if (irt_isnum(kt)) {
    if (isk) {
      /* Assumes -0.0 is already canonicalized to +0.0. */
      emit_gmroi(as, XG_ARITHi(XOg_CMP), dest, offsetof(Node, key.u32.lo),
		 (int32_t)ir_knum(irkey)->u32.lo);
      emit_sjcc(as, CC_NE, l_next);
      emit_gmroi(as, XG_ARITHi(XOg_CMP), dest, offsetof(Node, key.u32.hi),
		 (int32_t)ir_knum(irkey)->u32.hi);
    } else {
      emit_sjcc(as, CC_P, l_next);
      emit_rmro(as, XO_UCOMISD, key, dest, offsetof(Node, key.n));
      emit_sjcc(as, CC_AE, l_next);
      /* The type check avoids NaN penalties and complaints from Valgrind. */
#if LJ_64 && !LJ_GC64
      emit_u32(as, LJ_TISNUM);
      emit_rmro(as, XO_ARITHi, XOg_CMP, dest, offsetof(Node, key.it));
#else
      emit_i8(as, LJ_TISNUM);
      emit_rmro(as, XO_ARITHi8, XOg_CMP, dest, offsetof(Node, key.it));
#endif
    }
#if LJ_64 && !LJ_GC64
  } else if (irt_islightud(kt)) {
    emit_rmro(as, XO_CMP, key|REX_64, dest, offsetof(Node, key.u64));
#endif
#if LJ_GC64
  } else if (irt_isaddr(kt)) {
    if (isk) {
      TValue k;
      k.u64 = ((uint64_t)irt_toitype(irkey->t) << 47) | irkey[1].tv.u64;
      emit_gmroi(as, XG_ARITHi(XOg_CMP), dest, offsetof(Node, key.u32.lo),
		 k.u32.lo);
      emit_sjcc(as, CC_NE, l_next);
      emit_gmroi(as, XG_ARITHi(XOg_CMP), dest, offsetof(Node, key.u32.hi),
		 k.u32.hi);
    } else {
      emit_rmro(as, XO_CMP, tmp|REX_64, dest, offsetof(Node, key.u64));
    }
  } else {
    lj_assertA(irt_ispri(kt) && !irt_isnil(kt), "bad HREF key type");
    emit_u32(as, (irt_toitype(kt)<<15)|0x7fff);
    emit_rmro(as, XO_ARITHi, XOg_CMP, dest, offsetof(Node, key.it));
#else
  } else {
    if (!irt_ispri(kt)) {
      lj_assertA(irt_isaddr(kt), "bad HREF key type");
      if (isk)
	emit_gmroi(as, XG_ARITHi(XOg_CMP), dest, offsetof(Node, key.gcr),
		   ptr2addr(ir_kgc(irkey)));
      else
	emit_rmro(as, XO_CMP, key, dest, offsetof(Node, key.gcr));
      emit_sjcc(as, CC_NE, l_next);
    }
    lj_assertA(!irt_isnil(kt), "bad HREF key type");
    emit_i8(as, irt_toitype(kt));
    emit_rmro(as, XO_ARITHi8, XOg_CMP, dest, offsetof(Node, key.it));
#endif
  }
  emit_sfixup(as, l_loop);
<<<<<<< HEAD
  checkmclim(as);
#if LJ_GC64
  if (!isk && irt_isaddr(kt)) {
    emit_rr(as, XO_OR, tmp|REX_64, key);
    emit_loadu64(as, tmp, (uint64_t)irt_toitype(kt) << 47);
  }
#endif
=======
>>>>>>> d854d00c

  /* Load main position relative to tab->node into dest. */
  khash = isk ? ir_khash(as, irkey) : 1;
  if (khash == 0) {
    emit_rmro(as, XO_MOV, dest|REX_GC64, tab, offsetof(GCtab, node));
  } else {
    emit_rmro(as, XO_ARITH(XOg_ADD), dest|REX_GC64, tab, offsetof(GCtab,node));
    emit_shifti(as, XOg_SHL, dest, 3);
    emit_rmrxo(as, XO_LEA, dest, dest, dest, XM_SCALE2, 0);
    if (isk) {
      emit_gri(as, XG_ARITHi(XOg_AND), dest, (int32_t)khash);
      emit_rmro(as, XO_MOV, dest, tab, offsetof(GCtab, hmask));
    } else if (irt_isstr(kt)) {
      emit_rmro(as, XO_ARITH(XOg_AND), dest, key, offsetof(GCstr, sid));
      emit_rmro(as, XO_MOV, dest, tab, offsetof(GCtab, hmask));
    } else {  /* Must match with hashrot() in lj_tab.c. */
      emit_rmro(as, XO_ARITH(XOg_AND), dest, tab, offsetof(GCtab, hmask));
      emit_rr(as, XO_ARITH(XOg_SUB), dest, tmp);
      emit_shifti(as, XOg_ROL, tmp, HASH_ROT3);
      emit_rr(as, XO_ARITH(XOg_XOR), dest, tmp);
      checkmclim(as);
      emit_shifti(as, XOg_ROL, dest, HASH_ROT2);
      emit_rr(as, XO_ARITH(XOg_SUB), tmp, dest);
      emit_shifti(as, XOg_ROL, dest, HASH_ROT1);
      emit_rr(as, XO_ARITH(XOg_XOR), tmp, dest);
      if (irt_isnum(kt)) {
	emit_rr(as, XO_ARITH(XOg_ADD), dest, dest);
#if LJ_64
	emit_shifti(as, XOg_SHR|REX_64, dest, 32);
	emit_rr(as, XO_MOV, tmp, dest);
	emit_rr(as, XO_MOVDto, key|REX_64, dest);
#else
	emit_rmro(as, XO_MOV, dest, RID_ESP, ra_spill(as, irkey)+4);
	emit_rr(as, XO_MOVDto, key, tmp);
#endif
      } else {
	emit_rr(as, XO_MOV, tmp, key);
#if LJ_GC64
	checkmclim(as);
	emit_gri(as, XG_ARITHi(XOg_XOR), dest, irt_toitype(kt) << 15);
	if ((as->flags & JIT_F_BMI2)) {
	  emit_i8(as, 32);
	  emit_mrm(as, XV_RORX|VEX_64, dest, key);
	} else {
	  emit_shifti(as, XOg_SHR|REX_64, dest, 32);
	  emit_rr(as, XO_MOV, dest|REX_64, key|REX_64);
	}
#else
	emit_rmro(as, XO_LEA, dest, key, HASH_BIAS);
#endif
      }
    }
  }
}

static void asm_hrefk(ASMState *as, IRIns *ir)
{
  IRIns *kslot = IR(ir->op2);
  IRIns *irkey = IR(kslot->op1);
  int32_t ofs = (int32_t)(kslot->op2 * sizeof(Node));
  Reg dest = ra_used(ir) ? ra_dest(as, ir, RSET_GPR) : RID_NONE;
  Reg node = ra_alloc1(as, ir->op1, RSET_GPR);
#if !LJ_64
  MCLabel l_exit;
#endif
  lj_assertA(ofs % sizeof(Node) == 0, "unaligned HREFK slot");
  if (ra_hasreg(dest)) {
    if (ofs != 0) {
      if (dest == node)
	emit_gri(as, XG_ARITHi(XOg_ADD), dest|REX_GC64, ofs);
      else
	emit_rmro(as, XO_LEA, dest|REX_GC64, node, ofs);
    } else if (dest != node) {
      emit_rr(as, XO_MOV, dest|REX_GC64, node);
    }
  }
  asm_guardcc(as, CC_NE);
#if LJ_64
  if (!irt_ispri(irkey->t)) {
    Reg key = ra_scratch(as, rset_exclude(RSET_GPR, node));
    emit_rmro(as, XO_CMP, key|REX_64, node,
	       ofs + (int32_t)offsetof(Node, key.u64));
    lj_assertA(irt_isnum(irkey->t) || irt_isgcv(irkey->t),
	       "bad HREFK key type");
    /* Assumes -0.0 is already canonicalized to +0.0. */
    emit_loadu64(as, key, irt_isnum(irkey->t) ? ir_knum(irkey)->u64 :
#if LJ_GC64
			  ((uint64_t)irt_toitype(irkey->t) << 47) |
			  (uint64_t)ir_kgc(irkey));
#else
			  ((uint64_t)irt_toitype(irkey->t) << 32) |
			  (uint64_t)(uint32_t)ptr2addr(ir_kgc(irkey)));
#endif
  } else {
    lj_assertA(!irt_isnil(irkey->t), "bad HREFK key type");
#if LJ_GC64
    emit_i32(as, (irt_toitype(irkey->t)<<15)|0x7fff);
    emit_rmro(as, XO_ARITHi, XOg_CMP, node,
	      ofs + (int32_t)offsetof(Node, key.it));
#else
    emit_i8(as, irt_toitype(irkey->t));
    emit_rmro(as, XO_ARITHi8, XOg_CMP, node,
	      ofs + (int32_t)offsetof(Node, key.it));
#endif
  }
#else
  l_exit = emit_label(as);
  if (irt_isnum(irkey->t)) {
    /* Assumes -0.0 is already canonicalized to +0.0. */
    emit_gmroi(as, XG_ARITHi(XOg_CMP), node,
	       ofs + (int32_t)offsetof(Node, key.u32.lo),
	       (int32_t)ir_knum(irkey)->u32.lo);
    emit_sjcc(as, CC_NE, l_exit);
    emit_gmroi(as, XG_ARITHi(XOg_CMP), node,
	       ofs + (int32_t)offsetof(Node, key.u32.hi),
	       (int32_t)ir_knum(irkey)->u32.hi);
  } else {
    if (!irt_ispri(irkey->t)) {
      lj_assertA(irt_isgcv(irkey->t), "bad HREFK key type");
      emit_gmroi(as, XG_ARITHi(XOg_CMP), node,
		 ofs + (int32_t)offsetof(Node, key.gcr),
		 ptr2addr(ir_kgc(irkey)));
      emit_sjcc(as, CC_NE, l_exit);
    }
    lj_assertA(!irt_isnil(irkey->t), "bad HREFK key type");
    emit_i8(as, irt_toitype(irkey->t));
    emit_rmro(as, XO_ARITHi8, XOg_CMP, node,
	      ofs + (int32_t)offsetof(Node, key.it));
  }
#endif
}

static void asm_uref(ASMState *as, IRIns *ir)
{
  Reg dest = ra_dest(as, ir, RSET_GPR);
  int guarded = (irt_t(ir->t) & (IRT_GUARD|IRT_TYPE)) == (IRT_GUARD|IRT_PGC);
  if (irref_isk(ir->op1) && !guarded) {
    GCfunc *fn = ir_kfunc(IR(ir->op1));
    MRef *v = &gcref(fn->l.uvptr[(ir->op2 >> 8)])->uv.v;
    emit_rma(as, XO_MOV, dest|REX_GC64, v);
  } else {
    Reg uv = ra_scratch(as, RSET_GPR);
    if (ir->o == IR_UREFC)
      emit_rmro(as, XO_LEA, dest|REX_GC64, uv, offsetof(GCupval, tv));
    else
      emit_rmro(as, XO_MOV, dest|REX_GC64, uv, offsetof(GCupval, v));
    if (guarded) {
      asm_guardcc(as, ir->o == IR_UREFC ? CC_E : CC_NE);
      emit_i8(as, 0);
      emit_rmro(as, XO_ARITHib, XOg_CMP, uv, offsetof(GCupval, closed));
    }
    if (irref_isk(ir->op1)) {
      GCfunc *fn = ir_kfunc(IR(ir->op1));
      GCobj *o = gcref(fn->l.uvptr[(ir->op2 >> 8)]);
      emit_loada(as, uv, o);
    } else {
      emit_rmro(as, XO_MOV, uv|REX_GC64, ra_alloc1(as, ir->op1, RSET_GPR),
	        (int32_t)offsetof(GCfuncL, uvptr) +
	        (int32_t)sizeof(MRef) * (int32_t)(ir->op2 >> 8));
    }
  }
}

static void asm_fref(ASMState *as, IRIns *ir)
{
  Reg dest = ra_dest(as, ir, RSET_GPR);
  asm_fusefref(as, ir, RSET_GPR);
  emit_mrm(as, XO_LEA, dest, RID_MRM);
}

static void asm_strref(ASMState *as, IRIns *ir)
{
  Reg dest = ra_dest(as, ir, RSET_GPR);
  asm_fusestrref(as, ir, RSET_GPR);
  if (as->mrm.base == RID_NONE)
    emit_loadi(as, dest, as->mrm.ofs);
  else if (as->mrm.base == dest && as->mrm.idx == RID_NONE)
    emit_gri(as, XG_ARITHi(XOg_ADD), dest|REX_GC64, as->mrm.ofs);
  else
    emit_mrm(as, XO_LEA, dest|REX_GC64, RID_MRM);
}

/* -- Loads and stores ---------------------------------------------------- */

static void asm_fxload(ASMState *as, IRIns *ir)
{
  Reg dest = ra_dest(as, ir, irt_isfp(ir->t) ? RSET_FPR : RSET_GPR);
  x86Op xo;
  if (ir->o == IR_FLOAD)
    asm_fusefref(as, ir, RSET_GPR);
  else
    asm_fusexref(as, ir->op1, RSET_GPR);
  /* ir->op2 is ignored -- unaligned loads are ok on x86. */
  switch (irt_type(ir->t)) {
  case IRT_I8: xo = XO_MOVSXb; break;
  case IRT_U8: xo = XO_MOVZXb; break;
  case IRT_I16: xo = XO_MOVSXw; break;
  case IRT_U16: xo = XO_MOVZXw; break;
  case IRT_NUM: xo = XO_MOVSD; break;
  case IRT_FLOAT: xo = XO_MOVSS; break;
  default:
    if (LJ_64 && irt_is64(ir->t))
      dest |= REX_64;
    else
      lj_assertA(irt_isint(ir->t) || irt_isu32(ir->t) || irt_isaddr(ir->t),
		 "unsplit 64 bit load");
    xo = XO_MOV;
    break;
  }
  emit_mrm(as, xo, dest, RID_MRM);
}

#define asm_fload(as, ir)	asm_fxload(as, ir)
#define asm_xload(as, ir)	asm_fxload(as, ir)

static void asm_fxstore(ASMState *as, IRIns *ir)
{
  RegSet allow = RSET_GPR;
  Reg src = RID_NONE, osrc = RID_NONE;
  int32_t k = 0;
  if (ir->r == RID_SINK)
    return;
  /* The IRT_I16/IRT_U16 stores should never be simplified for constant
  ** values since mov word [mem], imm16 has a length-changing prefix.
  */
  if (irt_isi16(ir->t) || irt_isu16(ir->t) || irt_isfp(ir->t) ||
      !asm_isk32(as, ir->op2, &k)) {
    RegSet allow8 = irt_isfp(ir->t) ? RSET_FPR :
		    (irt_isi8(ir->t) || irt_isu8(ir->t)) ? RSET_GPR8 : RSET_GPR;
    src = osrc = ra_alloc1(as, ir->op2, allow8);
    if (!LJ_64 && !rset_test(allow8, src)) {  /* Already in wrong register. */
      rset_clear(allow, osrc);
      src = ra_scratch(as, allow8);
    }
    rset_clear(allow, src);
  }
  if (ir->o == IR_FSTORE) {
    asm_fusefref(as, IR(ir->op1), allow);
  } else {
    asm_fusexref(as, ir->op1, allow);
    if (LJ_32 && ir->o == IR_HIOP) as->mrm.ofs += 4;
  }
  if (ra_hasreg(src)) {
    x86Op xo;
    switch (irt_type(ir->t)) {
    case IRT_I8: case IRT_U8: xo = XO_MOVtob; src |= FORCE_REX; break;
    case IRT_I16: case IRT_U16: xo = XO_MOVtow; break;
    case IRT_NUM: xo = XO_MOVSDto; break;
    case IRT_FLOAT: xo = XO_MOVSSto; break;
#if LJ_64 && !LJ_GC64
    case IRT_LIGHTUD:
      /* NYI: mask 64 bit lightuserdata. */
      lj_assertA(0, "store of lightuserdata");
#endif
    default:
      if (LJ_64 && irt_is64(ir->t))
	src |= REX_64;
      else
	lj_assertA(irt_isint(ir->t) || irt_isu32(ir->t) || irt_isaddr(ir->t),
		   "unsplit 64 bit store");
      xo = XO_MOVto;
      break;
    }
    emit_mrm(as, xo, src, RID_MRM);
    if (!LJ_64 && src != osrc) {
      ra_noweak(as, osrc);
      emit_rr(as, XO_MOV, src, osrc);
    }
  } else {
    if (irt_isi8(ir->t) || irt_isu8(ir->t)) {
      emit_i8(as, k);
      emit_mrm(as, XO_MOVmib, 0, RID_MRM);
    } else {
      lj_assertA(irt_is64(ir->t) || irt_isint(ir->t) || irt_isu32(ir->t) ||
		 irt_isaddr(ir->t), "bad store type");
      emit_i32(as, k);
      emit_mrm(as, XO_MOVmi, REX_64IR(ir, 0), RID_MRM);
    }
  }
}

#define asm_fstore(as, ir)	asm_fxstore(as, ir)
#define asm_xstore(as, ir)	asm_fxstore(as, ir)

#if LJ_64 && !LJ_GC64
static Reg asm_load_lightud64(ASMState *as, IRIns *ir, int typecheck)
{
  if (ra_used(ir) || typecheck) {
    Reg dest = ra_dest(as, ir, RSET_GPR);
    if (typecheck) {
      Reg tmp = ra_scratch(as, rset_exclude(RSET_GPR, dest));
      asm_guardcc(as, CC_NE);
      emit_i8(as, -2);
      emit_rr(as, XO_ARITHi8, XOg_CMP, tmp);
      emit_shifti(as, XOg_SAR|REX_64, tmp, 47);
      emit_rr(as, XO_MOV, tmp|REX_64, dest);
    }
    return dest;
  } else {
    return RID_NONE;
  }
}
#endif

static void asm_ahuvload(ASMState *as, IRIns *ir)
{
#if LJ_GC64
  Reg tmp = RID_NONE;
#endif
  lj_assertA(irt_isnum(ir->t) || irt_ispri(ir->t) || irt_isaddr(ir->t) ||
	     (LJ_DUALNUM && irt_isint(ir->t)),
	     "bad load type %d", irt_type(ir->t));
#if LJ_64 && !LJ_GC64
  if (irt_islightud(ir->t)) {
    Reg dest = asm_load_lightud64(as, ir, 1);
    if (ra_hasreg(dest)) {
      checkmclim(as);
      asm_fuseahuref(as, ir->op1, RSET_GPR);
      if (ir->o == IR_VLOAD) as->mrm.ofs += 8 * ir->op2;
      emit_mrm(as, XO_MOV, dest|REX_64, RID_MRM);
    }
    return;
  } else
#endif
  if (ra_used(ir)) {
    RegSet allow = irt_isnum(ir->t) ? RSET_FPR : RSET_GPR;
    Reg dest = ra_dest(as, ir, allow);
    asm_fuseahuref(as, ir->op1, RSET_GPR);
    if (ir->o == IR_VLOAD) as->mrm.ofs += 8 * ir->op2;
#if LJ_GC64
    if (irt_isaddr(ir->t)) {
      emit_shifti(as, XOg_SHR|REX_64, dest, 17);
      asm_guardcc(as, CC_NE);
      emit_i8(as, irt_toitype(ir->t));
      emit_rr(as, XO_ARITHi8, XOg_CMP, dest);
      emit_i8(as, XI_O16);
      if ((as->flags & JIT_F_BMI2)) {
	emit_i8(as, 47);
	emit_mrm(as, XV_RORX|VEX_64, dest, RID_MRM);
      } else {
	emit_shifti(as, XOg_ROR|REX_64, dest, 47);
	emit_mrm(as, XO_MOV, dest|REX_64, RID_MRM);
      }
      return;
    } else
#endif
    emit_mrm(as, dest < RID_MAX_GPR ? XO_MOV : XO_MOVSD, dest, RID_MRM);
  } else {
    RegSet gpr = RSET_GPR;
#if LJ_GC64
    if (irt_isaddr(ir->t)) {
      tmp = ra_scratch(as, RSET_GPR);
      gpr = rset_exclude(gpr, tmp);
    }
#endif
    asm_fuseahuref(as, ir->op1, gpr);
    if (ir->o == IR_VLOAD) as->mrm.ofs += 8 * ir->op2;
  }
  /* Always do the type check, even if the load result is unused. */
  as->mrm.ofs += 4;
  asm_guardcc(as, irt_isnum(ir->t) ? CC_AE : CC_NE);
  if (LJ_64 && irt_type(ir->t) >= IRT_NUM) {
<<<<<<< HEAD
    lj_assertA(irt_isinteger(ir->t) || irt_isnum(ir->t),
	       "bad load type %d", irt_type(ir->t));
#if LJ_GC64
    emit_u32(as, LJ_TISNUM << 15);
#else
=======
    lua_assert(irt_isinteger(ir->t) || irt_isnum(ir->t));
    checkmclim(as);
>>>>>>> d854d00c
    emit_u32(as, LJ_TISNUM);
#endif
    emit_mrm(as, XO_ARITHi, XOg_CMP, RID_MRM);
#if LJ_GC64
  } else if (irt_isaddr(ir->t)) {
    as->mrm.ofs -= 4;
    emit_i8(as, irt_toitype(ir->t));
    emit_mrm(as, XO_ARITHi8, XOg_CMP, tmp);
    emit_shifti(as, XOg_SAR|REX_64, tmp, 47);
    emit_mrm(as, XO_MOV, tmp|REX_64, RID_MRM);
  } else if (irt_isnil(ir->t)) {
    as->mrm.ofs -= 4;
    emit_i8(as, -1);
    emit_mrm(as, XO_ARITHi8, XOg_CMP|REX_64, RID_MRM);
  } else {
    emit_u32(as, (irt_toitype(ir->t) << 15) | 0x7fff);
    emit_mrm(as, XO_ARITHi, XOg_CMP, RID_MRM);
#else
  } else {
    emit_i8(as, irt_toitype(ir->t));
    emit_mrm(as, XO_ARITHi8, XOg_CMP, RID_MRM);
#endif
  }
}

static void asm_ahustore(ASMState *as, IRIns *ir)
{
  if (ir->r == RID_SINK)
    return;
  if (irt_isnum(ir->t)) {
    Reg src = ra_alloc1(as, ir->op2, RSET_FPR);
    asm_fuseahuref(as, ir->op1, RSET_GPR);
    emit_mrm(as, XO_MOVSDto, src, RID_MRM);
#if LJ_64 && !LJ_GC64
  } else if (irt_islightud(ir->t)) {
    Reg src = ra_alloc1(as, ir->op2, RSET_GPR);
    asm_fuseahuref(as, ir->op1, rset_exclude(RSET_GPR, src));
    emit_mrm(as, XO_MOVto, src|REX_64, RID_MRM);
#endif
#if LJ_GC64
  } else if (irref_isk(ir->op2)) {
    TValue k;
    lj_ir_kvalue(as->J->L, &k, IR(ir->op2));
    asm_fuseahuref(as, ir->op1, RSET_GPR);
    if (tvisnil(&k)) {
      emit_i32(as, -1);
      emit_mrm(as, XO_MOVmi, REX_64, RID_MRM);
    } else {
      emit_u32(as, k.u32.lo);
      emit_mrm(as, XO_MOVmi, 0, RID_MRM);
      as->mrm.ofs += 4;
      emit_u32(as, k.u32.hi);
      emit_mrm(as, XO_MOVmi, 0, RID_MRM);
    }
#endif
  } else {
    IRIns *irr = IR(ir->op2);
    RegSet allow = RSET_GPR;
    Reg src = RID_NONE;
    if (!irref_isk(ir->op2)) {
      src = ra_alloc1(as, ir->op2, allow);
      rset_clear(allow, src);
    }
    asm_fuseahuref(as, ir->op1, allow);
    if (ra_hasreg(src)) {
#if LJ_GC64
      if (!(LJ_DUALNUM && irt_isinteger(ir->t))) {
	/* TODO: 64 bit store + 32 bit load-modify-store is suboptimal. */
	as->mrm.ofs += 4;
	emit_u32(as, irt_toitype(ir->t) << 15);
	emit_mrm(as, XO_ARITHi, XOg_OR, RID_MRM);
	as->mrm.ofs -= 4;
	emit_mrm(as, XO_MOVto, src|REX_64, RID_MRM);
	return;
      }
#endif
      emit_mrm(as, XO_MOVto, src, RID_MRM);
    } else if (!irt_ispri(irr->t)) {
      lj_assertA(irt_isaddr(ir->t) || (LJ_DUALNUM && irt_isinteger(ir->t)),
		 "bad store type");
      emit_i32(as, irr->i);
      emit_mrm(as, XO_MOVmi, 0, RID_MRM);
    }
    as->mrm.ofs += 4;
#if LJ_GC64
    lj_assertA(LJ_DUALNUM && irt_isinteger(ir->t), "bad store type");
    emit_i32(as, LJ_TNUMX << 15);
#else
    emit_i32(as, (int32_t)irt_toitype(ir->t));
#endif
    emit_mrm(as, XO_MOVmi, 0, RID_MRM);
  }
}

static void asm_sload(ASMState *as, IRIns *ir)
{
  int32_t ofs = 8*((int32_t)ir->op1-1-LJ_FR2) +
		(!LJ_FR2 && (ir->op2 & IRSLOAD_FRAME) ? 4 : 0);
  IRType1 t = ir->t;
  Reg base;
  lj_assertA(!(ir->op2 & IRSLOAD_PARENT),
	     "bad parent SLOAD"); /* Handled by asm_head_side(). */
  lj_assertA(irt_isguard(t) || !(ir->op2 & IRSLOAD_TYPECHECK),
	     "inconsistent SLOAD variant");
  lj_assertA(LJ_DUALNUM ||
	     !irt_isint(t) ||
	     (ir->op2 & (IRSLOAD_CONVERT|IRSLOAD_FRAME|IRSLOAD_KEYINDEX)),
	     "bad SLOAD type");
  if ((ir->op2 & IRSLOAD_CONVERT) && irt_isguard(t) && irt_isint(t)) {
    Reg left = ra_scratch(as, RSET_FPR);
    asm_tointg(as, ir, left);  /* Frees dest reg. Do this before base alloc. */
    base = ra_alloc1(as, REF_BASE, RSET_GPR);
    emit_rmro(as, XO_MOVSD, left, base, ofs);
    t.irt = IRT_NUM;  /* Continue with a regular number type check. */
#if LJ_64 && !LJ_GC64
  } else if (irt_islightud(t)) {
    Reg dest = asm_load_lightud64(as, ir, (ir->op2 & IRSLOAD_TYPECHECK));
    if (ra_hasreg(dest)) {
      base = ra_alloc1(as, REF_BASE, RSET_GPR);
      emit_rmro(as, XO_MOV, dest|REX_64, base, ofs);
    }
    return;
#endif
  } else if (ra_used(ir)) {
    RegSet allow = irt_isnum(t) ? RSET_FPR : RSET_GPR;
    Reg dest = ra_dest(as, ir, allow);
    base = ra_alloc1(as, REF_BASE, RSET_GPR);
    lj_assertA(irt_isnum(t) || irt_isint(t) || irt_isaddr(t),
	       "bad SLOAD type %d", irt_type(t));
    if ((ir->op2 & IRSLOAD_CONVERT)) {
      t.irt = irt_isint(t) ? IRT_NUM : IRT_INT;  /* Check for original type. */
      emit_rmro(as, irt_isint(t) ? XO_CVTSI2SD : XO_CVTTSD2SI, dest, base, ofs);
    } else {
#if LJ_GC64
      if (irt_isaddr(t)) {
	/* LJ_GC64 type check + tag removal without BMI2 and with BMI2:
	**
	**  mov r64, [addr]    rorx r64, [addr], 47
	**  ror r64, 47
	**  cmp r16, itype     cmp r16, itype
	**  jne ->exit         jne ->exit
	**  shr r64, 16        shr r64, 16
	*/
	emit_shifti(as, XOg_SHR|REX_64, dest, 17);
	if ((ir->op2 & IRSLOAD_TYPECHECK)) {
	  asm_guardcc(as, CC_NE);
	  emit_i8(as, irt_toitype(t));
	  emit_rr(as, XO_ARITHi8, XOg_CMP, dest);
	  emit_i8(as, XI_O16);
	}
	if ((as->flags & JIT_F_BMI2)) {
	  emit_i8(as, 47);
	  emit_rmro(as, XV_RORX|VEX_64, dest, base, ofs);
	} else {
	  if ((ir->op2 & IRSLOAD_TYPECHECK))
	    emit_shifti(as, XOg_ROR|REX_64, dest, 47);
	  else
	    emit_shifti(as, XOg_SHL|REX_64, dest, 17);
	  emit_rmro(as, XO_MOV, dest|REX_64, base, ofs);
	}
	return;
      } else
#endif
      emit_rmro(as, irt_isnum(t) ? XO_MOVSD : XO_MOV, dest, base, ofs);
    }
  } else {
    if (!(ir->op2 & IRSLOAD_TYPECHECK))
      return;  /* No type check: avoid base alloc. */
    base = ra_alloc1(as, REF_BASE, RSET_GPR);
  }
  if ((ir->op2 & IRSLOAD_TYPECHECK)) {
    /* Need type check, even if the load result is unused. */
    asm_guardcc(as, irt_isnum(t) ? CC_AE : CC_NE);
    if ((LJ_64 && irt_type(t) >= IRT_NUM) || (ir->op2 & IRSLOAD_KEYINDEX)) {
      lj_assertA(irt_isinteger(t) || irt_isnum(t),
		 "bad SLOAD type %d", irt_type(t));
      emit_u32(as, (ir->op2 & IRSLOAD_KEYINDEX) ? LJ_KEYINDEX :
		   LJ_GC64 ? (LJ_TISNUM << 15) : LJ_TISNUM);
      emit_rmro(as, XO_ARITHi, XOg_CMP, base, ofs+4);
#if LJ_GC64
    } else if (irt_isnil(t)) {
      /* LJ_GC64 type check for nil:
      **
      **   cmp qword [addr], -1
      **   jne ->exit
      */
      emit_i8(as, -1);
      emit_rmro(as, XO_ARITHi8, XOg_CMP|REX_64, base, ofs);
    } else if (irt_ispri(t)) {
      emit_u32(as, (irt_toitype(t) << 15) | 0x7fff);
      emit_rmro(as, XO_ARITHi, XOg_CMP, base, ofs+4);
    } else {
      /* LJ_GC64 type check only:
      **
      **   mov r64, [addr]
      **   sar r64, 47
      **   cmp r32, itype
      **   jne ->exit
      */
      Reg tmp = ra_scratch(as, rset_exclude(RSET_GPR, base));
      emit_i8(as, irt_toitype(t));
      emit_rr(as, XO_ARITHi8, XOg_CMP, tmp);
      emit_shifti(as, XOg_SAR|REX_64, tmp, 47);
      emit_rmro(as, XO_MOV, tmp|REX_64, base, ofs);
#else
    } else {
      emit_i8(as, irt_toitype(t));
      emit_rmro(as, XO_ARITHi8, XOg_CMP, base, ofs+4);
#endif
    }
  }
}

/* -- Allocations --------------------------------------------------------- */

#if LJ_HASFFI
static void asm_cnew(ASMState *as, IRIns *ir)
{
  CTState *cts = ctype_ctsG(J2G(as->J));
  CTypeID id = (CTypeID)IR(ir->op1)->i;
  CTSize sz;
  CTInfo info = lj_ctype_info(cts, id, &sz);
  const CCallInfo *ci = &lj_ir_callinfo[IRCALL_lj_mem_newgco];
  IRRef args[4];
  lj_assertA(sz != CTSIZE_INVALID || (ir->o == IR_CNEW && ir->op2 != REF_NIL),
	     "bad CNEW/CNEWI operands");

  as->gcsteps++;
  asm_setupresult(as, ir, ci);  /* GCcdata * */

  /* Initialize immutable cdata object. */
  if (ir->o == IR_CNEWI) {
    RegSet allow = (RSET_GPR & ~RSET_SCRATCH);
#if LJ_64
    Reg r64 = sz == 8 ? REX_64 : 0;
    if (irref_isk(ir->op2)) {
      IRIns *irk = IR(ir->op2);
      uint64_t k = (irk->o == IR_KINT64 ||
		    (LJ_GC64 && (irk->o == IR_KPTR || irk->o == IR_KKPTR))) ?
		   ir_k64(irk)->u64 : (uint64_t)(uint32_t)irk->i;
      if (sz == 4 || checki32((int64_t)k)) {
	emit_i32(as, (int32_t)k);
	emit_rmro(as, XO_MOVmi, r64, RID_RET, sizeof(GCcdata));
      } else {
	emit_movtomro(as, RID_ECX + r64, RID_RET, sizeof(GCcdata));
	emit_loadu64(as, RID_ECX, k);
      }
    } else {
      Reg r = ra_alloc1(as, ir->op2, allow);
      emit_movtomro(as, r + r64, RID_RET, sizeof(GCcdata));
    }
#else
    int32_t ofs = sizeof(GCcdata);
    if (sz == 8) {
      ofs += 4; ir++;
      lj_assertA(ir->o == IR_HIOP, "missing CNEWI HIOP");
    }
    do {
      if (irref_isk(ir->op2)) {
	emit_movmroi(as, RID_RET, ofs, IR(ir->op2)->i);
      } else {
	Reg r = ra_alloc1(as, ir->op2, allow);
	emit_movtomro(as, r, RID_RET, ofs);
	rset_clear(allow, r);
      }
      if (ofs == sizeof(GCcdata)) break;
      ofs -= 4; ir--;
    } while (1);
#endif
    lj_assertA(sz == 4 || sz == 8, "bad CNEWI size %d", sz);
  } else if (ir->op2 != REF_NIL) {  /* Create VLA/VLS/aligned cdata. */
    ci = &lj_ir_callinfo[IRCALL_lj_cdata_newv];
    args[0] = ASMREF_L;     /* lua_State *L */
    args[1] = ir->op1;      /* CTypeID id   */
    args[2] = ir->op2;      /* CTSize sz    */
    args[3] = ASMREF_TMP1;  /* CTSize align */
    asm_gencall(as, ci, args);
    emit_loadi(as, ra_releasetmp(as, ASMREF_TMP1), (int32_t)ctype_align(info));
    return;
  }

  /* Combine initialization of marked, gct and ctypeid. */
  emit_movtomro(as, RID_ECX, RID_RET, offsetof(GCcdata, marked));
  emit_gri(as, XG_ARITHi(XOg_OR), RID_ECX,
	   (int32_t)((~LJ_TCDATA<<8)+(id<<16)));
  emit_gri(as, XG_ARITHi(XOg_AND), RID_ECX, LJ_GC_WHITES);
  emit_opgl(as, XO_MOVZXb, RID_ECX, gc.currentwhite);

  args[0] = ASMREF_L;     /* lua_State *L */
  args[1] = ASMREF_TMP1;  /* MSize size   */
  asm_gencall(as, ci, args);
  emit_loadi(as, ra_releasetmp(as, ASMREF_TMP1), (int32_t)(sz+sizeof(GCcdata)));
}
#endif

/* -- Write barriers ------------------------------------------------------ */

static void asm_tbar(ASMState *as, IRIns *ir)
{
  Reg tab = ra_alloc1(as, ir->op1, RSET_GPR);
  Reg tmp = ra_scratch(as, rset_exclude(RSET_GPR, tab));
  MCLabel l_end = emit_label(as);
  emit_movtomro(as, tmp|REX_GC64, tab, offsetof(GCtab, gclist));
  emit_setgl(as, tab, gc.grayagain);
  emit_getgl(as, tmp, gc.grayagain);
  emit_i8(as, ~LJ_GC_BLACK);
  emit_rmro(as, XO_ARITHib, XOg_AND, tab, offsetof(GCtab, marked));
  emit_sjcc(as, CC_Z, l_end);
  emit_i8(as, LJ_GC_BLACK);
  emit_rmro(as, XO_GROUP3b, XOg_TEST, tab, offsetof(GCtab, marked));
}

static void asm_obar(ASMState *as, IRIns *ir)
{
  const CCallInfo *ci = &lj_ir_callinfo[IRCALL_lj_gc_barrieruv];
  IRRef args[2];
  MCLabel l_end;
  Reg obj;
  /* No need for other object barriers (yet). */
  lj_assertA(IR(ir->op1)->o == IR_UREFC, "bad OBAR type");
  ra_evictset(as, RSET_SCRATCH);
  l_end = emit_label(as);
  args[0] = ASMREF_TMP1;  /* global_State *g */
  args[1] = ir->op1;      /* TValue *tv      */
  asm_gencall(as, ci, args);
  emit_loada(as, ra_releasetmp(as, ASMREF_TMP1), J2G(as->J));
  obj = IR(ir->op1)->r;
  emit_sjcc(as, CC_Z, l_end);
  emit_i8(as, LJ_GC_WHITES);
  if (irref_isk(ir->op2)) {
    GCobj *vp = ir_kgc(IR(ir->op2));
    emit_rma(as, XO_GROUP3b, XOg_TEST, &vp->gch.marked);
  } else {
    Reg val = ra_alloc1(as, ir->op2, rset_exclude(RSET_SCRATCH&RSET_GPR, obj));
    emit_rmro(as, XO_GROUP3b, XOg_TEST, val, (int32_t)offsetof(GChead, marked));
  }
  emit_sjcc(as, CC_Z, l_end);
  emit_i8(as, LJ_GC_BLACK);
  emit_rmro(as, XO_GROUP3b, XOg_TEST, obj,
	    (int32_t)offsetof(GCupval, marked)-(int32_t)offsetof(GCupval, tv));
}

/* -- FP/int arithmetic and logic operations ------------------------------ */

/* Load reference onto x87 stack. Force a spill to memory if needed. */
static void asm_x87load(ASMState *as, IRRef ref)
{
  IRIns *ir = IR(ref);
  if (ir->o == IR_KNUM) {
    cTValue *tv = ir_knum(ir);
    if (tvispzero(tv))  /* Use fldz only for +0. */
      emit_x87op(as, XI_FLDZ);
    else if (tvispone(tv))
      emit_x87op(as, XI_FLD1);
    else
      emit_rma(as, XO_FLDq, XOg_FLDq, tv);
  } else if (ir->o == IR_CONV && ir->op2 == IRCONV_NUM_INT && !ra_used(ir) &&
	     !irref_isk(ir->op1) && mayfuse(as, ir->op1)) {
    IRIns *iri = IR(ir->op1);
    emit_rmro(as, XO_FILDd, XOg_FILDd, RID_ESP, ra_spill(as, iri));
  } else {
    emit_mrm(as, XO_FLDq, XOg_FLDq, asm_fuseload(as, ref, RSET_EMPTY));
  }
}

static void asm_fpmath(ASMState *as, IRIns *ir)
{
  IRFPMathOp fpm = (IRFPMathOp)ir->op2;
  if (fpm == IRFPM_SQRT) {
    Reg dest = ra_dest(as, ir, RSET_FPR);
    Reg left = asm_fuseload(as, ir->op1, RSET_FPR);
    emit_mrm(as, XO_SQRTSD, dest, left);
  } else if (fpm <= IRFPM_TRUNC) {
    if (as->flags & JIT_F_SSE4_1) {  /* SSE4.1 has a rounding instruction. */
      Reg dest = ra_dest(as, ir, RSET_FPR);
      Reg left = asm_fuseload(as, ir->op1, RSET_FPR);
      /* ROUNDSD has a 4-byte opcode which doesn't fit in x86Op.
      ** Let's pretend it's a 3-byte opcode, and compensate afterwards.
      ** This is atrocious, but the alternatives are much worse.
      */
      /* Round down/up/trunc == 1001/1010/1011. */
      emit_i8(as, 0x09 + fpm);
      emit_mrm(as, XO_ROUNDSD, dest, left);
      if (LJ_64 && as->mcp[1] != (MCode)(XO_ROUNDSD >> 16)) {
	as->mcp[0] = as->mcp[1]; as->mcp[1] = 0x0f;  /* Swap 0F and REX. */
      }
      *--as->mcp = 0x66;  /* 1st byte of ROUNDSD opcode. */
    } else {  /* Call helper functions for SSE2 variant. */
      /* The modified regs must match with the *.dasc implementation. */
      RegSet drop = RSET_RANGE(RID_XMM0, RID_XMM3+1)|RID2RSET(RID_EAX);
      if (ra_hasreg(ir->r))
	rset_clear(drop, ir->r);  /* Dest reg handled below. */
      ra_evictset(as, drop);
      ra_destreg(as, ir, RID_XMM0);
      emit_call(as, fpm == IRFPM_FLOOR ? lj_vm_floor_sse :
		    fpm == IRFPM_CEIL ? lj_vm_ceil_sse : lj_vm_trunc_sse);
      ra_left(as, RID_XMM0, ir->op1);
    }
  } else {
    asm_callid(as, ir, IRCALL_lj_vm_floor + fpm);
  }
}

static void asm_ldexp(ASMState *as, IRIns *ir)
{
  int32_t ofs = sps_scale(ir->s);  /* Use spill slot or temp slots. */
  Reg dest = ir->r;
  if (ra_hasreg(dest)) {
    ra_free(as, dest);
    ra_modified(as, dest);
    emit_rmro(as, XO_MOVSD, dest, RID_ESP, ofs);
  }
  emit_rmro(as, XO_FSTPq, XOg_FSTPq, RID_ESP, ofs);
  emit_x87op(as, XI_FPOP1);
  emit_x87op(as, XI_FSCALE);
  asm_x87load(as, ir->op1);
  asm_x87load(as, ir->op2);
}

static int asm_swapops(ASMState *as, IRIns *ir)
{
  IRIns *irl = IR(ir->op1);
  IRIns *irr = IR(ir->op2);
  lj_assertA(ra_noreg(irr->r), "bad usage");
  if (!irm_iscomm(lj_ir_mode[ir->o]))
    return 0;  /* Can't swap non-commutative operations. */
  if (irref_isk(ir->op2))
    return 0;  /* Don't swap constants to the left. */
  if (ra_hasreg(irl->r))
    return 1;  /* Swap if left already has a register. */
  if (ra_samehint(ir->r, irr->r))
    return 1;  /* Swap if dest and right have matching hints. */
  if (as->curins > as->loopref) {  /* In variant part? */
    if (ir->op2 < as->loopref && !irt_isphi(irr->t))
      return 0;  /* Keep invariants on the right. */
    if (ir->op1 < as->loopref && !irt_isphi(irl->t))
      return 1;  /* Swap invariants to the right. */
  }
  if (opisfusableload(irl->o))
    return 1;  /* Swap fusable loads to the right. */
  return 0;  /* Otherwise don't swap. */
}

static void asm_fparith(ASMState *as, IRIns *ir, x86Op xo)
{
  IRRef lref = ir->op1;
  IRRef rref = ir->op2;
  RegSet allow = RSET_FPR;
  Reg dest;
  Reg right = IR(rref)->r;
  if (ra_hasreg(right)) {
    rset_clear(allow, right);
    ra_noweak(as, right);
  }
  dest = ra_dest(as, ir, allow);
  if (lref == rref) {
    right = dest;
  } else if (ra_noreg(right)) {
    if (asm_swapops(as, ir)) {
      IRRef tmp = lref; lref = rref; rref = tmp;
    }
    right = asm_fuseload(as, rref, rset_clear(allow, dest));
  }
  emit_mrm(as, xo, dest, right);
  ra_left(as, dest, lref);
}

static void asm_intarith(ASMState *as, IRIns *ir, x86Arith xa)
{
  IRRef lref = ir->op1;
  IRRef rref = ir->op2;
  RegSet allow = RSET_GPR;
  Reg dest, right;
  int32_t k = 0;
  if (as->flagmcp == as->mcp) {  /* Drop test r,r instruction. */
    MCode *p = as->mcp + ((LJ_64 && *as->mcp < XI_TESTb) ? 3 : 2);
    MCode *q = p[0] == 0x0f ? p+1 : p;
    if ((*q & 15) < 14) {
      if ((*q & 15) >= 12) *q -= 4;  /* L <->S, NL <-> NS */
      as->flagmcp = NULL;
      as->mcp = p;
    }  /* else: cannot transform LE/NLE to cc without use of OF. */
  }
  right = IR(rref)->r;
  if (ra_hasreg(right)) {
    rset_clear(allow, right);
    ra_noweak(as, right);
  }
  dest = ra_dest(as, ir, allow);
  if (lref == rref) {
    right = dest;
  } else if (ra_noreg(right) && !asm_isk32(as, rref, &k)) {
    if (asm_swapops(as, ir)) {
      IRRef tmp = lref; lref = rref; rref = tmp;
    }
    right = asm_fuseloadm(as, rref, rset_clear(allow, dest), irt_is64(ir->t));
  }
  if (irt_isguard(ir->t))  /* For IR_ADDOV etc. */
    asm_guardcc(as, CC_O);
  if (xa != XOg_X_IMUL) {
    if (ra_hasreg(right))
      emit_mrm(as, XO_ARITH(xa), REX_64IR(ir, dest), right);
    else
      emit_gri(as, XG_ARITHi(xa), REX_64IR(ir, dest), k);
  } else if (ra_hasreg(right)) {  /* IMUL r, mrm. */
    emit_mrm(as, XO_IMUL, REX_64IR(ir, dest), right);
  } else {  /* IMUL r, r, k. */
    /* NYI: use lea/shl/add/sub (FOLD only does 2^k) depending on CPU. */
    Reg left = asm_fuseloadm(as, lref, RSET_GPR, irt_is64(ir->t));
    x86Op xo;
    if (checki8(k)) { emit_i8(as, k); xo = XO_IMULi8;
    } else { emit_i32(as, k); xo = XO_IMULi; }
    emit_mrm(as, xo, REX_64IR(ir, dest), left);
    return;
  }
  ra_left(as, dest, lref);
}

/* LEA is really a 4-operand ADD with an independent destination register,
** up to two source registers and an immediate. One register can be scaled
** by 1, 2, 4 or 8. This can be used to avoid moves or to fuse several
** instructions.
**
** Currently only a few common cases are supported:
** - 3-operand ADD:    y = a+b; y = a+k   with a and b already allocated
** - Left ADD fusion:  y = (a+b)+k; y = (a+k)+b
** - Right ADD fusion: y = a+(b+k)
** The ommited variants have already been reduced by FOLD.
**
** There are more fusion opportunities, like gathering shifts or joining
** common references. But these are probably not worth the trouble, since
** array indexing is not decomposed and already makes use of all fields
** of the ModRM operand.
*/
static int asm_lea(ASMState *as, IRIns *ir)
{
  IRIns *irl = IR(ir->op1);
  IRIns *irr = IR(ir->op2);
  RegSet allow = RSET_GPR;
  Reg dest;
  as->mrm.base = as->mrm.idx = RID_NONE;
  as->mrm.scale = XM_SCALE1;
  as->mrm.ofs = 0;
  if (ra_hasreg(irl->r)) {
    rset_clear(allow, irl->r);
    ra_noweak(as, irl->r);
    as->mrm.base = irl->r;
    if (irref_isk(ir->op2) || ra_hasreg(irr->r)) {
      /* The PHI renaming logic does a better job in some cases. */
      if (ra_hasreg(ir->r) &&
	  ((irt_isphi(irl->t) && as->phireg[ir->r] == ir->op1) ||
	   (irt_isphi(irr->t) && as->phireg[ir->r] == ir->op2)))
	return 0;
      if (irref_isk(ir->op2)) {
	as->mrm.ofs = irr->i;
      } else {
	rset_clear(allow, irr->r);
	ra_noweak(as, irr->r);
	as->mrm.idx = irr->r;
      }
    } else if (irr->o == IR_ADD && mayfuse(as, ir->op2) &&
	       irref_isk(irr->op2)) {
      Reg idx = ra_alloc1(as, irr->op1, allow);
      rset_clear(allow, idx);
      as->mrm.idx = (uint8_t)idx;
      as->mrm.ofs = IR(irr->op2)->i;
    } else {
      return 0;
    }
  } else if (ir->op1 != ir->op2 && irl->o == IR_ADD && mayfuse(as, ir->op1) &&
	     (irref_isk(ir->op2) || irref_isk(irl->op2))) {
    Reg idx, base = ra_alloc1(as, irl->op1, allow);
    rset_clear(allow, base);
    as->mrm.base = (uint8_t)base;
    if (irref_isk(ir->op2)) {
      as->mrm.ofs = irr->i;
      idx = ra_alloc1(as, irl->op2, allow);
    } else {
      as->mrm.ofs = IR(irl->op2)->i;
      idx = ra_alloc1(as, ir->op2, allow);
    }
    rset_clear(allow, idx);
    as->mrm.idx = (uint8_t)idx;
  } else {
    return 0;
  }
  dest = ra_dest(as, ir, allow);
  emit_mrm(as, XO_LEA, dest, RID_MRM);
  return 1;  /* Success. */
}

static void asm_add(ASMState *as, IRIns *ir)
{
  if (irt_isnum(ir->t))
    asm_fparith(as, ir, XO_ADDSD);
  else if (as->flagmcp == as->mcp || irt_is64(ir->t) || !asm_lea(as, ir))
    asm_intarith(as, ir, XOg_ADD);
}

static void asm_sub(ASMState *as, IRIns *ir)
{
  if (irt_isnum(ir->t))
    asm_fparith(as, ir, XO_SUBSD);
  else  /* Note: no need for LEA trick here. i-k is encoded as i+(-k). */
    asm_intarith(as, ir, XOg_SUB);
}

static void asm_mul(ASMState *as, IRIns *ir)
{
  if (irt_isnum(ir->t))
    asm_fparith(as, ir, XO_MULSD);
  else
    asm_intarith(as, ir, XOg_X_IMUL);
}

#define asm_fpdiv(as, ir)	asm_fparith(as, ir, XO_DIVSD)

static void asm_neg_not(ASMState *as, IRIns *ir, x86Group3 xg)
{
  Reg dest = ra_dest(as, ir, RSET_GPR);
  emit_rr(as, XO_GROUP3, REX_64IR(ir, xg), dest);
  ra_left(as, dest, ir->op1);
}

static void asm_neg(ASMState *as, IRIns *ir)
{
  if (irt_isnum(ir->t))
    asm_fparith(as, ir, XO_XORPS);
  else
    asm_neg_not(as, ir, XOg_NEG);
}

#define asm_abs(as, ir)		asm_fparith(as, ir, XO_ANDPS)

static void asm_intmin_max(ASMState *as, IRIns *ir, int cc)
{
  Reg right, dest = ra_dest(as, ir, RSET_GPR);
  IRRef lref = ir->op1, rref = ir->op2;
  if (irref_isk(rref)) { lref = rref; rref = ir->op1; }
  right = ra_alloc1(as, rref, rset_exclude(RSET_GPR, dest));
  emit_rr(as, XO_CMOV + (cc<<24), REX_64IR(ir, dest), right);
  emit_rr(as, XO_CMP, REX_64IR(ir, dest), right);
  ra_left(as, dest, lref);
}

static void asm_min(ASMState *as, IRIns *ir)
{
  if (irt_isnum(ir->t))
    asm_fparith(as, ir, XO_MINSD);
  else
    asm_intmin_max(as, ir, CC_G);
}

static void asm_max(ASMState *as, IRIns *ir)
{
  if (irt_isnum(ir->t))
    asm_fparith(as, ir, XO_MAXSD);
  else
    asm_intmin_max(as, ir, CC_L);
}

/* Note: don't use LEA for overflow-checking arithmetic! */
#define asm_addov(as, ir)	asm_intarith(as, ir, XOg_ADD)
#define asm_subov(as, ir)	asm_intarith(as, ir, XOg_SUB)
#define asm_mulov(as, ir)	asm_intarith(as, ir, XOg_X_IMUL)

#define asm_bnot(as, ir)	asm_neg_not(as, ir, XOg_NOT)

static void asm_bswap(ASMState *as, IRIns *ir)
{
  Reg dest = ra_dest(as, ir, RSET_GPR);
  as->mcp = emit_op(XO_BSWAP + ((dest&7) << 24),
		    REX_64IR(ir, 0), dest, 0, as->mcp, 1);
  ra_left(as, dest, ir->op1);
}

#define asm_band(as, ir)	asm_intarith(as, ir, XOg_AND)
#define asm_bor(as, ir)		asm_intarith(as, ir, XOg_OR)
#define asm_bxor(as, ir)	asm_intarith(as, ir, XOg_XOR)

static void asm_bitshift(ASMState *as, IRIns *ir, x86Shift xs, x86Op xv)
{
  IRRef rref = ir->op2;
  IRIns *irr = IR(rref);
  Reg dest;
  if (irref_isk(rref)) {  /* Constant shifts. */
    int shift;
    dest = ra_dest(as, ir, RSET_GPR);
    shift = irr->i & (irt_is64(ir->t) ? 63 : 31);
    if (!xv && shift && (as->flags & JIT_F_BMI2)) {
      Reg left = asm_fuseloadm(as, ir->op1, RSET_GPR, irt_is64(ir->t));
      if (left != dest) {  /* BMI2 rotate right by constant. */
	emit_i8(as, xs == XOg_ROL ? -shift : shift);
	emit_mrm(as, VEX_64IR(ir, XV_RORX), dest, left);
	return;
      }
    }
    switch (shift) {
    case 0: break;
    case 1: emit_rr(as, XO_SHIFT1, REX_64IR(ir, xs), dest); break;
    default: emit_shifti(as, REX_64IR(ir, xs), dest, shift); break;
    }
  } else if ((as->flags & JIT_F_BMI2) && xv) {	/* BMI2 variable shifts. */
    Reg left, right;
    dest = ra_dest(as, ir, RSET_GPR);
    right = ra_alloc1(as, rref, RSET_GPR);
    left = asm_fuseloadm(as, ir->op1, rset_exclude(RSET_GPR, right),
			 irt_is64(ir->t));
    emit_mrm(as, VEX_64IR(ir, xv) ^ (right << 19), dest, left);
    return;
  } else {  /* Variable shifts implicitly use register cl (i.e. ecx). */
    Reg right;
    dest = ra_dest(as, ir, rset_exclude(RSET_GPR, RID_ECX));
    if (dest == RID_ECX) {
      dest = ra_scratch(as, rset_exclude(RSET_GPR, RID_ECX));
      emit_rr(as, XO_MOV, REX_64IR(ir, RID_ECX), dest);
    }
    right = irr->r;
    if (ra_noreg(right))
      right = ra_allocref(as, rref, RID2RSET(RID_ECX));
    else if (right != RID_ECX)
      ra_scratch(as, RID2RSET(RID_ECX));
    emit_rr(as, XO_SHIFTcl, REX_64IR(ir, xs), dest);
    ra_noweak(as, right);
    if (right != RID_ECX)
      emit_rr(as, XO_MOV, RID_ECX, right);
  }
  ra_left(as, dest, ir->op1);
  /*
  ** Note: avoid using the flags resulting from a shift or rotate!
  ** All of them cause a partial flag stall, except for r,1 shifts
  ** (but not rotates). And a shift count of 0 leaves the flags unmodified.
  */
}

#define asm_bshl(as, ir)	asm_bitshift(as, ir, XOg_SHL, XV_SHLX)
#define asm_bshr(as, ir)	asm_bitshift(as, ir, XOg_SHR, XV_SHRX)
#define asm_bsar(as, ir)	asm_bitshift(as, ir, XOg_SAR, XV_SARX)
#define asm_brol(as, ir)	asm_bitshift(as, ir, XOg_ROL, 0)
#define asm_bror(as, ir)	asm_bitshift(as, ir, XOg_ROR, 0)

/* -- Comparisons --------------------------------------------------------- */

/* Virtual flags for unordered FP comparisons. */
#define VCC_U	0x1000		/* Unordered. */
#define VCC_P	0x2000		/* Needs extra CC_P branch. */
#define VCC_S	0x4000		/* Swap avoids CC_P branch. */
#define VCC_PS	(VCC_P|VCC_S)

/* Map of comparisons to flags. ORDER IR. */
#define COMPFLAGS(ci, cin, cu, cf)	((ci)+((cu)<<4)+((cin)<<8)+(cf))
static const uint16_t asm_compmap[IR_ABC+1] = {
  /*                 signed non-eq unsigned flags */
  /* LT  */ COMPFLAGS(CC_GE, CC_G,  CC_AE, VCC_PS),
  /* GE  */ COMPFLAGS(CC_L,  CC_L,  CC_B,  0),
  /* LE  */ COMPFLAGS(CC_G,  CC_G,  CC_A,  VCC_PS),
  /* GT  */ COMPFLAGS(CC_LE, CC_L,  CC_BE, 0),
  /* ULT */ COMPFLAGS(CC_AE, CC_A,  CC_AE, VCC_U),
  /* UGE */ COMPFLAGS(CC_B,  CC_B,  CC_B,  VCC_U|VCC_PS),
  /* ULE */ COMPFLAGS(CC_A,  CC_A,  CC_A,  VCC_U),
  /* UGT */ COMPFLAGS(CC_BE, CC_B,  CC_BE, VCC_U|VCC_PS),
  /* EQ  */ COMPFLAGS(CC_NE, CC_NE, CC_NE, VCC_P),
  /* NE  */ COMPFLAGS(CC_E,  CC_E,  CC_E,  VCC_U|VCC_P),
  /* ABC */ COMPFLAGS(CC_BE, CC_B,  CC_BE, VCC_U|VCC_PS)  /* Same as UGT. */
};

/* FP and integer comparisons. */
static void asm_comp(ASMState *as, IRIns *ir)
{
  uint32_t cc = asm_compmap[ir->o];
  if (irt_isnum(ir->t)) {
    IRRef lref = ir->op1;
    IRRef rref = ir->op2;
    Reg left, right;
    MCLabel l_around;
    /*
    ** An extra CC_P branch is required to preserve ordered/unordered
    ** semantics for FP comparisons. This can be avoided by swapping
    ** the operands and inverting the condition (except for EQ and UNE).
    ** So always try to swap if possible.
    **
    ** Another option would be to swap operands to achieve better memory
    ** operand fusion. But it's unlikely that this outweighs the cost
    ** of the extra branches.
    */
    if (cc & VCC_S) {  /* Swap? */
      IRRef tmp = lref; lref = rref; rref = tmp;
      cc ^= (VCC_PS|(5<<4));  /* A <-> B, AE <-> BE, PS <-> none */
    }
    left = ra_alloc1(as, lref, RSET_FPR);
    l_around = emit_label(as);
    asm_guardcc(as, cc >> 4);
    if (cc & VCC_P) {  /* Extra CC_P branch required? */
      if (!(cc & VCC_U)) {
	asm_guardcc(as, CC_P);  /* Branch to exit for ordered comparisons. */
      } else if (l_around != as->invmcp) {
	emit_sjcc(as, CC_P, l_around);  /* Branch around for unordered. */
      } else {
	/* Patched to mcloop by asm_loop_fixup. */
	as->loopinv = 2;
	if (as->realign)
	  emit_sjcc(as, CC_P, as->mcp);
	else
	  emit_jcc(as, CC_P, as->mcp);
      }
    }
    right = asm_fuseload(as, rref, rset_exclude(RSET_FPR, left));
    emit_mrm(as, XO_UCOMISD, left, right);
  } else {
    IRRef lref = ir->op1, rref = ir->op2;
    IROp leftop = (IROp)(IR(lref)->o);
    Reg r64 = REX_64IR(ir, 0);
    int32_t imm = 0;
    lj_assertA(irt_is64(ir->t) || irt_isint(ir->t) ||
	       irt_isu32(ir->t) || irt_isaddr(ir->t) || irt_isu8(ir->t),
	       "bad comparison data type %d", irt_type(ir->t));
    /* Swap constants (only for ABC) and fusable loads to the right. */
    if (irref_isk(lref) || (!irref_isk(rref) && opisfusableload(leftop))) {
      if ((cc & 0xc) == 0xc) cc ^= 0x53;  /* L <-> G, LE <-> GE */
      else if ((cc & 0xa) == 0x2) cc ^= 0x55;  /* A <-> B, AE <-> BE */
      lref = ir->op2; rref = ir->op1;
    }
    if (asm_isk32(as, rref, &imm)) {
      IRIns *irl = IR(lref);
      /* Check wether we can use test ins. Not for unsigned, since CF=0. */
      int usetest = (imm == 0 && (cc & 0xa) != 0x2);
      if (usetest && irl->o == IR_BAND && irl+1 == ir && !ra_used(irl)) {
	/* Combine comp(BAND(ref, r/imm), 0) into test mrm, r/imm. */
	Reg right, left = RID_NONE;
	RegSet allow = RSET_GPR;
	if (!asm_isk32(as, irl->op2, &imm)) {
	  left = ra_alloc1(as, irl->op2, allow);
	  rset_clear(allow, left);
	} else {  /* Try to Fuse IRT_I8/IRT_U8 loads, too. See below. */
	  IRIns *irll = IR(irl->op1);
	  if (opisfusableload((IROp)irll->o) &&
	      (irt_isi8(irll->t) || irt_isu8(irll->t))) {
	    IRType1 origt = irll->t;  /* Temporarily flip types. */
	    irll->t.irt = (irll->t.irt & ~IRT_TYPE) | IRT_INT;
	    as->curins--;  /* Skip to BAND to avoid failing in noconflict(). */
	    right = asm_fuseload(as, irl->op1, RSET_GPR);
	    as->curins++;
	    irll->t = origt;
	    if (right != RID_MRM) goto test_nofuse;
	    /* Fusion succeeded, emit test byte mrm, imm8. */
	    asm_guardcc(as, cc);
	    emit_i8(as, (imm & 0xff));
	    emit_mrm(as, XO_GROUP3b, XOg_TEST, RID_MRM);
	    return;
	  }
	}
	as->curins--;  /* Skip to BAND to avoid failing in noconflict(). */
	right = asm_fuseloadm(as, irl->op1, allow, r64);
	as->curins++;  /* Undo the above. */
      test_nofuse:
	asm_guardcc(as, cc);
	if (ra_noreg(left)) {
	  emit_i32(as, imm);
	  emit_mrm(as, XO_GROUP3, r64 + XOg_TEST, right);
	} else {
	  emit_mrm(as, XO_TEST, r64 + left, right);
	}
      } else {
	Reg left;
	if (opisfusableload((IROp)irl->o) &&
	    ((irt_isu8(irl->t) && checku8(imm)) ||
	     ((irt_isi8(irl->t) || irt_isi16(irl->t)) && checki8(imm)) ||
	     (irt_isu16(irl->t) && checku16(imm) && checki8((int16_t)imm)))) {
	  /* Only the IRT_INT case is fused by asm_fuseload.
	  ** The IRT_I8/IRT_U8 loads and some IRT_I16/IRT_U16 loads
	  ** are handled here.
	  ** Note that cmp word [mem], imm16 should not be generated,
	  ** since it has a length-changing prefix. Compares of a word
	  ** against a sign-extended imm8 are ok, however.
	  */
	  IRType1 origt = irl->t;  /* Temporarily flip types. */
	  irl->t.irt = (irl->t.irt & ~IRT_TYPE) | IRT_INT;
	  left = asm_fuseload(as, lref, RSET_GPR);
	  irl->t = origt;
	  if (left == RID_MRM) {  /* Fusion succeeded? */
	    if (irt_isu8(irl->t) || irt_isu16(irl->t))
	      cc >>= 4;  /* Need unsigned compare. */
	    asm_guardcc(as, cc);
	    emit_i8(as, imm);
	    emit_mrm(as, (irt_isi8(origt) || irt_isu8(origt)) ?
			 XO_ARITHib : XO_ARITHiw8, r64 + XOg_CMP, RID_MRM);
	    return;
	  }  /* Otherwise handle register case as usual. */
	} else {
	  left = asm_fuseloadm(as, lref,
			       irt_isu8(ir->t) ? RSET_GPR8 : RSET_GPR, r64);
	}
	asm_guardcc(as, cc);
	if (usetest && left != RID_MRM) {
	  /* Use test r,r instead of cmp r,0. */
	  x86Op xo = XO_TEST;
	  if (irt_isu8(ir->t)) {
	    lj_assertA(ir->o == IR_EQ || ir->o == IR_NE, "bad usage");
	    xo = XO_TESTb;
	    if (!rset_test(RSET_RANGE(RID_EAX, RID_EBX+1), left)) {
	      if (LJ_64) {
		left |= FORCE_REX;
	      } else {
		emit_i32(as, 0xff);
		emit_mrm(as, XO_GROUP3, XOg_TEST, left);
		return;
	      }
	    }
	  }
	  emit_rr(as, xo, r64 + left, left);
	  if (irl+1 == ir)  /* Referencing previous ins? */
	    as->flagmcp = as->mcp;  /* Set flag to drop test r,r if possible. */
	} else {
	  emit_gmrmi(as, XG_ARITHi(XOg_CMP), r64 + left, imm);
	}
      }
    } else {
      Reg left = ra_alloc1(as, lref, RSET_GPR);
      Reg right = asm_fuseloadm(as, rref, rset_exclude(RSET_GPR, left), r64);
      asm_guardcc(as, cc);
      emit_mrm(as, XO_CMP, r64 + left, right);
    }
  }
}

#define asm_equal(as, ir)	asm_comp(as, ir)

#if LJ_32 && LJ_HASFFI
/* 64 bit integer comparisons in 32 bit mode. */
static void asm_comp_int64(ASMState *as, IRIns *ir)
{
  uint32_t cc = asm_compmap[(ir-1)->o];
  RegSet allow = RSET_GPR;
  Reg lefthi = RID_NONE, leftlo = RID_NONE;
  Reg righthi = RID_NONE, rightlo = RID_NONE;
  MCLabel l_around;
  x86ModRM mrm;

  as->curins--;  /* Skip loword ins. Avoids failing in noconflict(), too. */

  /* Allocate/fuse hiword operands. */
  if (irref_isk(ir->op2)) {
    lefthi = asm_fuseload(as, ir->op1, allow);
  } else {
    lefthi = ra_alloc1(as, ir->op1, allow);
    rset_clear(allow, lefthi);
    righthi = asm_fuseload(as, ir->op2, allow);
    if (righthi == RID_MRM) {
      if (as->mrm.base != RID_NONE) rset_clear(allow, as->mrm.base);
      if (as->mrm.idx != RID_NONE) rset_clear(allow, as->mrm.idx);
    } else {
      rset_clear(allow, righthi);
    }
  }
  mrm = as->mrm;  /* Save state for hiword instruction. */

  /* Allocate/fuse loword operands. */
  if (irref_isk((ir-1)->op2)) {
    leftlo = asm_fuseload(as, (ir-1)->op1, allow);
  } else {
    leftlo = ra_alloc1(as, (ir-1)->op1, allow);
    rset_clear(allow, leftlo);
    rightlo = asm_fuseload(as, (ir-1)->op2, allow);
  }

  /* All register allocations must be performed _before_ this point. */
  l_around = emit_label(as);
  as->invmcp = as->flagmcp = NULL;  /* Cannot use these optimizations. */

  /* Loword comparison and branch. */
  asm_guardcc(as, cc >> 4);  /* Always use unsigned compare for loword. */
  if (ra_noreg(rightlo)) {
    int32_t imm = IR((ir-1)->op2)->i;
    if (imm == 0 && ((cc >> 4) & 0xa) != 0x2 && leftlo != RID_MRM)
      emit_rr(as, XO_TEST, leftlo, leftlo);
    else
      emit_gmrmi(as, XG_ARITHi(XOg_CMP), leftlo, imm);
  } else {
    emit_mrm(as, XO_CMP, leftlo, rightlo);
  }

  /* Hiword comparison and branches. */
  if ((cc & 15) != CC_NE)
    emit_sjcc(as, CC_NE, l_around);  /* Hiword unequal: skip loword compare. */
  if ((cc & 15) != CC_E)
    asm_guardcc(as, cc >> 8);  /* Hiword compare without equality check. */
  as->mrm = mrm;  /* Restore state. */
  if (ra_noreg(righthi)) {
    int32_t imm = IR(ir->op2)->i;
    if (imm == 0 && (cc & 0xa) != 0x2 && lefthi != RID_MRM)
      emit_rr(as, XO_TEST, lefthi, lefthi);
    else
      emit_gmrmi(as, XG_ARITHi(XOg_CMP), lefthi, imm);
  } else {
    emit_mrm(as, XO_CMP, lefthi, righthi);
  }
}
#endif

/* -- Split register ops -------------------------------------------------- */

/* Hiword op of a split 32/32 or 64/64 bit op. Previous op is the loword op. */
static void asm_hiop(ASMState *as, IRIns *ir)
{
  /* HIOP is marked as a store because it needs its own DCE logic. */
  int uselo = ra_used(ir-1), usehi = ra_used(ir);  /* Loword/hiword used? */
  if (LJ_UNLIKELY(!(as->flags & JIT_F_OPT_DCE))) uselo = usehi = 1;
#if LJ_32 && LJ_HASFFI
  if ((ir-1)->o == IR_CONV) {  /* Conversions to/from 64 bit. */
    as->curins--;  /* Always skip the CONV. */
    if (usehi || uselo)
      asm_conv64(as, ir);
    return;
  } else if ((ir-1)->o <= IR_NE) {  /* 64 bit integer comparisons. ORDER IR. */
    asm_comp_int64(as, ir);
    return;
  } else if ((ir-1)->o == IR_XSTORE) {
    if ((ir-1)->r != RID_SINK)
      asm_fxstore(as, ir);
    return;
  }
#endif
  if (!usehi) return;  /* Skip unused hiword op for all remaining ops. */
  switch ((ir-1)->o) {
#if LJ_32 && LJ_HASFFI
  case IR_ADD:
    as->flagmcp = NULL;
    as->curins--;
    asm_intarith(as, ir, XOg_ADC);
    asm_intarith(as, ir-1, XOg_ADD);
    break;
  case IR_SUB:
    as->flagmcp = NULL;
    as->curins--;
    asm_intarith(as, ir, XOg_SBB);
    asm_intarith(as, ir-1, XOg_SUB);
    break;
  case IR_NEG: {
    Reg dest = ra_dest(as, ir, RSET_GPR);
    emit_rr(as, XO_GROUP3, XOg_NEG, dest);
    emit_i8(as, 0);
    emit_rr(as, XO_ARITHi8, XOg_ADC, dest);
    ra_left(as, dest, ir->op1);
    as->curins--;
    asm_neg_not(as, ir-1, XOg_NEG);
    break;
    }
  case IR_CNEWI:
    /* Nothing to do here. Handled by CNEWI itself. */
    break;
#endif
  case IR_CALLN: case IR_CALLL: case IR_CALLS: case IR_CALLXS:
    if (!uselo)
      ra_allocref(as, ir->op1, RID2RSET(RID_RETLO));  /* Mark lo op as used. */
    break;
  default: lj_assertA(0, "bad HIOP for op %d", (ir-1)->o); break;
  }
}

/* -- Profiling ----------------------------------------------------------- */

static void asm_prof(ASMState *as, IRIns *ir)
{
  UNUSED(ir);
  asm_guardcc(as, CC_NE);
  emit_i8(as, HOOK_PROFILE);
  emit_rma(as, XO_GROUP3b, XOg_TEST, &J2G(as->J)->hookmask);
}

/* -- Stack handling ------------------------------------------------------ */

/* Check Lua stack size for overflow. Use exit handler as fallback. */
static void asm_stack_check(ASMState *as, BCReg topslot,
			    IRIns *irp, RegSet allow, ExitNo exitno)
{
  /* Try to get an unused temp. register, otherwise spill/restore eax. */
  Reg pbase = irp ? irp->r : RID_BASE;
  Reg r = allow ? rset_pickbot(allow) : RID_EAX;
  emit_jcc(as, CC_B, exitstub_addr(as->J, exitno));
  if (allow == RSET_EMPTY)  /* Restore temp. register. */
    emit_rmro(as, XO_MOV, r|REX_64, RID_ESP, 0);
  else
    ra_modified(as, r);
  emit_gri(as, XG_ARITHi(XOg_CMP), r|REX_GC64, (int32_t)(8*topslot));
  if (ra_hasreg(pbase) && pbase != r)
    emit_rr(as, XO_ARITH(XOg_SUB), r|REX_GC64, pbase);
  else
#if LJ_GC64
    emit_rmro(as, XO_ARITH(XOg_SUB), r|REX_64, RID_DISPATCH,
	      (int32_t)dispofs(as, &J2G(as->J)->jit_base));
#else
    emit_rmro(as, XO_ARITH(XOg_SUB), r, RID_NONE,
	      ptr2addr(&J2G(as->J)->jit_base));
#endif
  emit_rmro(as, XO_MOV, r|REX_GC64, r, offsetof(lua_State, maxstack));
  emit_getgl(as, r, cur_L);
  if (allow == RSET_EMPTY)  /* Spill temp. register. */
    emit_rmro(as, XO_MOVto, r|REX_64, RID_ESP, 0);
}

/* Restore Lua stack from on-trace state. */
static void asm_stack_restore(ASMState *as, SnapShot *snap)
{
  SnapEntry *map = &as->T->snapmap[snap->mapofs];
#if !LJ_FR2 || defined(LUA_USE_ASSERT)
  SnapEntry *flinks = &as->T->snapmap[snap_nextofs(as->T, snap)-1-LJ_FR2];
#endif
  MSize n, nent = snap->nent;
  /* Store the value of all modified slots to the Lua stack. */
  for (n = 0; n < nent; n++) {
    SnapEntry sn = map[n];
    BCReg s = snap_slot(sn);
    int32_t ofs = 8*((int32_t)s-1-LJ_FR2);
    IRRef ref = snap_ref(sn);
    IRIns *ir = IR(ref);
    if ((sn & SNAP_NORESTORE))
      continue;
    if ((sn & SNAP_KEYINDEX)) {
      emit_movmroi(as, RID_BASE, ofs+4, LJ_KEYINDEX);
      if (irref_isk(ref)) {
	emit_movmroi(as, RID_BASE, ofs, ir->i);
      } else {
	Reg src = ra_alloc1(as, ref, rset_exclude(RSET_GPR, RID_BASE));
	emit_movtomro(as, src, RID_BASE, ofs);
      }
    } else if (irt_isnum(ir->t)) {
      Reg src = ra_alloc1(as, ref, RSET_FPR);
      emit_rmro(as, XO_MOVSDto, src, RID_BASE, ofs);
    } else {
      lj_assertA(irt_ispri(ir->t) || irt_isaddr(ir->t) ||
		 (LJ_DUALNUM && irt_isinteger(ir->t)),
		 "restore of IR type %d", irt_type(ir->t));
      if (!irref_isk(ref)) {
	Reg src = ra_alloc1(as, ref, rset_exclude(RSET_GPR, RID_BASE));
#if LJ_GC64
	if (irt_is64(ir->t)) {
	  /* TODO: 64 bit store + 32 bit load-modify-store is suboptimal. */
	  emit_u32(as, irt_toitype(ir->t) << 15);
	  emit_rmro(as, XO_ARITHi, XOg_OR, RID_BASE, ofs+4);
	} else if (LJ_DUALNUM && irt_isinteger(ir->t)) {
	  emit_movmroi(as, RID_BASE, ofs+4, LJ_TISNUM << 15);
	} else {
	  emit_movmroi(as, RID_BASE, ofs+4, (irt_toitype(ir->t)<<15)|0x7fff);
	}
#endif
	emit_movtomro(as, REX_64IR(ir, src), RID_BASE, ofs);
#if LJ_GC64
      } else {
	TValue k;
	lj_ir_kvalue(as->J->L, &k, ir);
	if (tvisnil(&k)) {
	  emit_i32(as, -1);
	  emit_rmro(as, XO_MOVmi, REX_64, RID_BASE, ofs);
	} else {
	  emit_movmroi(as, RID_BASE, ofs+4, k.u32.hi);
	  emit_movmroi(as, RID_BASE, ofs, k.u32.lo);
	}
#else
      } else if (!irt_ispri(ir->t)) {
	emit_movmroi(as, RID_BASE, ofs, ir->i);
#endif
      }
      if ((sn & (SNAP_CONT|SNAP_FRAME))) {
#if !LJ_FR2
	if (s != 0)  /* Do not overwrite link to previous frame. */
	  emit_movmroi(as, RID_BASE, ofs+4, (int32_t)(*flinks--));
#endif
#if !LJ_GC64
      } else {
	if (!(LJ_64 && irt_islightud(ir->t)))
	  emit_movmroi(as, RID_BASE, ofs+4, irt_toitype(ir->t));
#endif
      }
    }
    checkmclim(as);
  }
  lj_assertA(map + nent == flinks, "inconsistent frames in snapshot");
}

/* -- GC handling --------------------------------------------------------- */

/* Check GC threshold and do one or more GC steps. */
static void asm_gc_check(ASMState *as)
{
  const CCallInfo *ci = &lj_ir_callinfo[IRCALL_lj_gc_step_jit];
  IRRef args[2];
  MCLabel l_end;
  Reg tmp;
  ra_evictset(as, RSET_SCRATCH);
  l_end = emit_label(as);
  /* Exit trace if in GCSatomic or GCSfinalize. Avoids syncing GC objects. */
  asm_guardcc(as, CC_NE);  /* Assumes asm_snap_prep() already done. */
  emit_rr(as, XO_TEST, RID_RET, RID_RET);
  args[0] = ASMREF_TMP1;  /* global_State *g */
  args[1] = ASMREF_TMP2;  /* MSize steps     */
  asm_gencall(as, ci, args);
  tmp = ra_releasetmp(as, ASMREF_TMP1);
#if LJ_GC64
  emit_rmro(as, XO_LEA, tmp|REX_64, RID_DISPATCH, GG_DISP2G);
#else
  emit_loada(as, tmp, J2G(as->J));
#endif
  emit_loadi(as, ra_releasetmp(as, ASMREF_TMP2), as->gcsteps);
  /* Jump around GC step if GC total < GC threshold. */
  emit_sjcc(as, CC_B, l_end);
  emit_opgl(as, XO_ARITH(XOg_CMP), tmp|REX_GC64, gc.threshold);
  emit_getgl(as, tmp, gc.total);
  as->gcsteps = 0;
  checkmclim(as);
}

/* -- Loop handling ------------------------------------------------------- */

/* Fixup the loop branch. */
static void asm_loop_fixup(ASMState *as)
{
  MCode *p = as->mctop;
  MCode *target = as->mcp;
  if (as->realign) {  /* Realigned loops use short jumps. */
    as->realign = NULL;  /* Stop another retry. */
    lj_assertA(((intptr_t)target & 15) == 0, "loop realign failed");
    if (as->loopinv) {  /* Inverted loop branch? */
      p -= 5;
      p[0] = XI_JMP;
      lj_assertA(target - p >= -128, "loop realign failed");
      p[-1] = (MCode)(target - p);  /* Patch sjcc. */
      if (as->loopinv == 2)
	p[-3] = (MCode)(target - p + 2);  /* Patch opt. short jp. */
    } else {
      lj_assertA(target - p >= -128, "loop realign failed");
      p[-1] = (MCode)(int8_t)(target - p);  /* Patch short jmp. */
      p[-2] = XI_JMPs;
    }
  } else {
    MCode *newloop;
    p[-5] = XI_JMP;
    if (as->loopinv) {  /* Inverted loop branch? */
      /* asm_guardcc already inverted the jcc and patched the jmp. */
      p -= 5;
      newloop = target+4;
      *(int32_t *)(p-4) = (int32_t)(target - p);  /* Patch jcc. */
      if (as->loopinv == 2) {
	*(int32_t *)(p-10) = (int32_t)(target - p + 6);  /* Patch opt. jp. */
	newloop = target+8;
      }
    } else {  /* Otherwise just patch jmp. */
      *(int32_t *)(p-4) = (int32_t)(target - p);
      newloop = target+3;
    }
    /* Realign small loops and shorten the loop branch. */
    if (newloop >= p - 128) {
      as->realign = newloop;  /* Force a retry and remember alignment. */
      as->curins = as->stopins;  /* Abort asm_trace now. */
      as->T->nins = as->orignins;  /* Remove any added renames. */
    }
  }
}

/* Fixup the tail of the loop. */
static void asm_loop_tail_fixup(ASMState *as)
{
  UNUSED(as);  /* Nothing to do. */
}

/* -- Head of trace ------------------------------------------------------- */

/* Coalesce BASE register for a root trace. */
static void asm_head_root_base(ASMState *as)
{
  IRIns *ir = IR(REF_BASE);
  Reg r = ir->r;
  if (ra_hasreg(r)) {
    ra_free(as, r);
    if (rset_test(as->modset, r) || irt_ismarked(ir->t))
      ir->r = RID_INIT;  /* No inheritance for modified BASE register. */
    if (r != RID_BASE)
      emit_rr(as, XO_MOV, r|REX_GC64, RID_BASE);
  }
}

/* Coalesce or reload BASE register for a side trace. */
static Reg asm_head_side_base(ASMState *as, IRIns *irp)
{
  IRIns *ir = IR(REF_BASE);
  Reg r = ir->r;
  if (ra_hasreg(r)) {
    ra_free(as, r);
    if (rset_test(as->modset, r) || irt_ismarked(ir->t))
      ir->r = RID_INIT;  /* No inheritance for modified BASE register. */
    if (irp->r == r) {
      return r;  /* Same BASE register already coalesced. */
    } else if (ra_hasreg(irp->r) && rset_test(as->freeset, irp->r)) {
      /* Move from coalesced parent reg. */
      emit_rr(as, XO_MOV, r|REX_GC64, irp->r);
      return irp->r;
    } else {
      emit_getgl(as, r, jit_base);  /* Otherwise reload BASE. */
    }
  }
  return RID_NONE;
}

/* -- Tail of trace ------------------------------------------------------- */

/* Fixup the tail code. */
static void asm_tail_fixup(ASMState *as, TraceNo lnk)
{
  /* Note: don't use as->mcp swap + emit_*: emit_op overwrites more bytes. */
  MCode *p = as->mctop;
  MCode *target, *q;
  int32_t spadj = as->T->spadjust;
  if (spadj == 0) {
    p -= LJ_64 ? 7 : 6;
  } else {
    MCode *p1;
    /* Patch stack adjustment. */
    if (checki8(spadj)) {
      p -= 3;
      p1 = p-6;
      *p1 = (MCode)spadj;
    } else {
      p1 = p-9;
      *(int32_t *)p1 = spadj;
    }
#if LJ_64
    p1[-3] = 0x48;
#endif
    p1[-2] = (MCode)(checki8(spadj) ? XI_ARITHi8 : XI_ARITHi);
    p1[-1] = MODRM(XM_REG, XOg_ADD, RID_ESP);
  }
  /* Patch exit branch. */
  target = lnk ? traceref(as->J, lnk)->mcode : (MCode *)lj_vm_exit_interp;
  *(int32_t *)(p-4) = jmprel(as->J, p, target);
  p[-5] = XI_JMP;
  /* Drop unused mcode tail. Fill with NOPs to make the prefetcher happy. */
  for (q = as->mctop-1; q >= p; q--)
    *q = XI_NOP;
  as->mctop = p;
}

/* Prepare tail of code. */
static void asm_tail_prep(ASMState *as)
{
  MCode *p = as->mctop;
  /* Realign and leave room for backwards loop branch or exit branch. */
  if (as->realign) {
    int i = ((int)(intptr_t)as->realign) & 15;
    /* Fill unused mcode tail with NOPs to make the prefetcher happy. */
    while (i-- > 0)
      *--p = XI_NOP;
    as->mctop = p;
    p -= (as->loopinv ? 5 : 2);  /* Space for short/near jmp. */
  } else {
    p -= 5;  /* Space for exit branch (near jmp). */
  }
  if (as->loopref) {
    as->invmcp = as->mcp = p;
  } else {
    /* Leave room for ESP adjustment: add esp, imm or lea esp, [esp+imm] */
    as->mcp = p - (LJ_64 ? 7 : 6);
    as->invmcp = NULL;
  }
}

/* -- Trace setup --------------------------------------------------------- */

/* Ensure there are enough stack slots for call arguments. */
static Reg asm_setup_call_slots(ASMState *as, IRIns *ir, const CCallInfo *ci)
{
  IRRef args[CCI_NARGS_MAX*2];
  int nslots;
  asm_collectargs(as, ir, ci, args);
  nslots = asm_count_call_slots(as, ci, args);
  if (nslots > as->evenspill)  /* Leave room for args in stack slots. */
    as->evenspill = nslots;
#if LJ_64
  return irt_isfp(ir->t) ? REGSP_HINT(RID_FPRET) : REGSP_HINT(RID_RET);
#else
  return irt_isfp(ir->t) ? REGSP_INIT : REGSP_HINT(RID_RET);
#endif
}

/* Target-specific setup. */
static void asm_setup_target(ASMState *as)
{
  asm_exitstub_setup(as, as->T->nsnap);
  as->mrm.base = 0;
}

/* -- Trace patching ------------------------------------------------------ */

static const uint8_t map_op1[256] = {
0x92,0x92,0x92,0x92,0x52,0x45,0x51,0x51,0x92,0x92,0x92,0x92,0x52,0x45,0x51,0x20,
0x92,0x92,0x92,0x92,0x52,0x45,0x51,0x51,0x92,0x92,0x92,0x92,0x52,0x45,0x51,0x51,
0x92,0x92,0x92,0x92,0x52,0x45,0x10,0x51,0x92,0x92,0x92,0x92,0x52,0x45,0x10,0x51,
0x92,0x92,0x92,0x92,0x52,0x45,0x10,0x51,0x92,0x92,0x92,0x92,0x52,0x45,0x10,0x51,
#if LJ_64
0x10,0x10,0x10,0x10,0x10,0x10,0x10,0x10,0x14,0x14,0x14,0x14,0x14,0x14,0x14,0x14,
#else
0x51,0x51,0x51,0x51,0x51,0x51,0x51,0x51,0x51,0x51,0x51,0x51,0x51,0x51,0x51,0x51,
#endif
0x51,0x51,0x51,0x51,0x51,0x51,0x51,0x51,0x51,0x51,0x51,0x51,0x51,0x51,0x51,0x51,
0x51,0x51,0x92,0x92,0x10,0x10,0x12,0x11,0x45,0x86,0x52,0x93,0x51,0x51,0x51,0x51,
0x52,0x52,0x52,0x52,0x52,0x52,0x52,0x52,0x52,0x52,0x52,0x52,0x52,0x52,0x52,0x52,
0x93,0x86,0x93,0x93,0x92,0x92,0x92,0x92,0x92,0x92,0x92,0x92,0x92,0x92,0x92,0x92,
0x51,0x51,0x51,0x51,0x51,0x51,0x51,0x51,0x51,0x51,0x47,0x51,0x51,0x51,0x51,0x51,
#if LJ_64
0x59,0x59,0x59,0x59,0x51,0x51,0x51,0x51,0x52,0x45,0x51,0x51,0x51,0x51,0x51,0x51,
#else
0x55,0x55,0x55,0x55,0x51,0x51,0x51,0x51,0x52,0x45,0x51,0x51,0x51,0x51,0x51,0x51,
#endif
0x52,0x52,0x52,0x52,0x52,0x52,0x52,0x52,0x05,0x05,0x05,0x05,0x05,0x05,0x05,0x05,
0x93,0x93,0x53,0x51,0x70,0x71,0x93,0x86,0x54,0x51,0x53,0x51,0x51,0x52,0x51,0x51,
0x92,0x92,0x92,0x92,0x52,0x52,0x51,0x51,0x92,0x92,0x92,0x92,0x92,0x92,0x92,0x92,
0x52,0x52,0x52,0x52,0x52,0x52,0x52,0x52,0x45,0x45,0x47,0x52,0x51,0x51,0x51,0x51,
0x10,0x51,0x10,0x10,0x51,0x51,0x63,0x66,0x51,0x51,0x51,0x51,0x51,0x51,0x92,0x92
};

static const uint8_t map_op2[256] = {
0x93,0x93,0x93,0x93,0x52,0x52,0x52,0x52,0x52,0x52,0x51,0x52,0x51,0x93,0x52,0x94,
0x93,0x93,0x93,0x93,0x93,0x93,0x93,0x93,0x93,0x93,0x93,0x93,0x93,0x93,0x93,0x93,
0x53,0x53,0x53,0x53,0x53,0x53,0x53,0x53,0x93,0x93,0x93,0x93,0x93,0x93,0x93,0x93,
0x52,0x52,0x52,0x52,0x52,0x52,0x52,0x52,0x34,0x51,0x35,0x51,0x51,0x51,0x51,0x51,
0x93,0x93,0x93,0x93,0x93,0x93,0x93,0x93,0x93,0x93,0x93,0x93,0x93,0x93,0x93,0x93,
0x53,0x93,0x93,0x93,0x93,0x93,0x93,0x93,0x93,0x93,0x93,0x93,0x93,0x93,0x93,0x93,
0x93,0x93,0x93,0x93,0x93,0x93,0x93,0x93,0x93,0x93,0x93,0x93,0x93,0x93,0x93,0x93,
0x94,0x54,0x54,0x54,0x93,0x93,0x93,0x52,0x93,0x93,0x93,0x93,0x93,0x93,0x93,0x93,
0x46,0x46,0x46,0x46,0x46,0x46,0x46,0x46,0x46,0x46,0x46,0x46,0x46,0x46,0x46,0x46,
0x93,0x93,0x93,0x93,0x93,0x93,0x93,0x93,0x93,0x93,0x93,0x93,0x93,0x93,0x93,0x93,
0x52,0x52,0x52,0x93,0x94,0x93,0x51,0x51,0x52,0x52,0x52,0x93,0x94,0x93,0x93,0x93,
0x93,0x93,0x93,0x93,0x93,0x93,0x93,0x93,0x93,0x93,0x94,0x93,0x93,0x93,0x93,0x93,
0x93,0x93,0x94,0x93,0x94,0x94,0x94,0x93,0x52,0x52,0x52,0x52,0x52,0x52,0x52,0x52,
0x93,0x93,0x93,0x93,0x93,0x93,0x93,0x93,0x93,0x93,0x93,0x93,0x93,0x93,0x93,0x93,
0x93,0x93,0x93,0x93,0x93,0x93,0x93,0x93,0x93,0x93,0x93,0x93,0x93,0x93,0x93,0x93,
0x93,0x93,0x93,0x93,0x93,0x93,0x93,0x93,0x93,0x93,0x93,0x93,0x93,0x93,0x93,0x52
};

static uint32_t asm_x86_inslen(const uint8_t* p)
{
  uint32_t result = 0;
  uint32_t prefixes = 0;
  uint32_t x = map_op1[*p];
  for (;;) {
    switch (x >> 4) {
    case 0: return result + x + (prefixes & 4);
    case 1: prefixes |= x; x = map_op1[*++p]; result++; break;
    case 2: x = map_op2[*++p]; break;
    case 3: p++; goto mrm;
    case 4: result -= (prefixes & 2);  /* fallthrough */
    case 5: return result + (x & 15);
    case 6:  /* Group 3. */
      if (p[1] & 0x38) x = 2;
      else if ((prefixes & 2) && (x == 0x66)) x = 4;
      goto mrm;
    case 7: /* VEX c4/c5. */
      if (LJ_32 && p[1] < 0xc0) {
	x = 2;
	goto mrm;
      }
      if (x == 0x70) {
	x = *++p & 0x1f;
	result++;
	if (x >= 2) {
	  p += 2;
	  result += 2;
	  goto mrm;
	}
      }
      p++;
      result++;
      x = map_op2[*++p];
      break;
    case 8: result -= (prefixes & 2);  /* fallthrough */
    case 9: mrm:  /* ModR/M and possibly SIB. */
      result += (x & 15);
      x = *++p;
      switch (x >> 6) {
      case 0: if ((x & 7) == 5) return result + 4; break;
      case 1: result++; break;
      case 2: result += 4; break;
      case 3: return result;
      }
      if ((x & 7) == 4) {
	result++;
	if (x < 0x40 && (p[1] & 7) == 5) result += 4;
      }
      return result;
    }
  }
}

/* Patch exit jumps of existing machine code to a new target. */
void lj_asm_patchexit(jit_State *J, GCtrace *T, ExitNo exitno, MCode *target)
{
  MCode *p = T->mcode;
  MCode *mcarea = lj_mcode_patch(J, p, 0);
  MSize len = T->szmcode;
  MCode *px = exitstub_addr(J, exitno) - 6;
  MCode *pe = p+len-6;
  MCode *pgc = NULL;
#if LJ_GC64
  uint32_t statei = (uint32_t)(GG_OFS(g.vmstate) - GG_OFS(dispatch));
#else
  uint32_t statei = u32ptr(&J2G(J)->vmstate);
#endif
  if (len > 5 && p[len-5] == XI_JMP && p+len-6 + *(int32_t *)(p+len-4) == px)
    *(int32_t *)(p+len-4) = jmprel(J, p+len, target);
  /* Do not patch parent exit for a stack check. Skip beyond vmstate update. */
  for (; p < pe; p += asm_x86_inslen(p)) {
    intptr_t ofs = LJ_GC64 ? (p[0] & 0xf0) == 0x40 : LJ_64;
    if (*(uint32_t *)(p+2+ofs) == statei && p[ofs+LJ_GC64-LJ_64] == XI_MOVmi)
      break;
  }
  lj_assertJ(p < pe, "instruction length decoder failed");
  for (; p < pe; p += asm_x86_inslen(p)) {
    if ((*(uint16_t *)p & 0xf0ff) == 0x800f && p + *(int32_t *)(p+2) == px &&
	p != pgc) {
      *(int32_t *)(p+2) = jmprel(J, p+6, target);
    } else if (*p == XI_CALL &&
	      (void *)(p+5+*(int32_t *)(p+1)) == (void *)lj_gc_step_jit) {
      pgc = p+7;  /* Do not patch GC check exit. */
    }
  }
  lj_mcode_sync(T->mcode, T->mcode + T->szmcode);
  lj_mcode_patch(J, mcarea, 1);
}
<|MERGE_RESOLUTION|>--- conflicted
+++ resolved
@@ -814,13 +814,8 @@
   asm_guardcc(as, CC_NE);
   emit_rr(as, XO_UCOMISD, left, tmp);
   emit_rr(as, XO_CVTSI2SD, tmp, dest);
-<<<<<<< HEAD
   emit_rr(as, XO_XORPS, tmp, tmp);  /* Avoid partial register stall. */
-=======
-  if (!(as->flags & JIT_F_SPLIT_XMM))
-    emit_rr(as, XO_XORPS, tmp, tmp);  /* Avoid partial register stall. */
   checkmclim(as);
->>>>>>> d854d00c
   emit_rr(as, XO_CVTTSD2SI, dest, left);
   /* Can't fuse since left is needed twice. */
 }
@@ -862,12 +857,8 @@
 	emit_rr(as, XO_CVTSD2SS, dest, dest);
       emit_rr(as, XO_SUBSD, dest, bias);  /* Subtract 2^52+2^51 bias. */
       emit_rr(as, XO_XORPS, dest, bias);  /* Merge bias and integer. */
-<<<<<<< HEAD
       emit_rma(as, XO_MOVSD, bias, k);
-=======
-      emit_loadn(as, bias, k);
       checkmclim(as);
->>>>>>> d854d00c
       emit_mrm(as, XO_MOVD, dest, asm_fuseload(as, lref, RSET_GPR));
       return;
     } else {  /* Integer to FP conversion. */
@@ -1244,16 +1235,12 @@
 #endif
   }
   emit_sfixup(as, l_loop);
-<<<<<<< HEAD
-  checkmclim(as);
 #if LJ_GC64
   if (!isk && irt_isaddr(kt)) {
     emit_rr(as, XO_OR, tmp|REX_64, key);
     emit_loadu64(as, tmp, (uint64_t)irt_toitype(kt) << 47);
   }
 #endif
-=======
->>>>>>> d854d00c
 
   /* Load main position relative to tab->node into dest. */
   khash = isk ? ir_khash(as, irkey) : 1;
@@ -1292,7 +1279,6 @@
       } else {
 	emit_rr(as, XO_MOV, tmp, key);
 #if LJ_GC64
-	checkmclim(as);
 	emit_gri(as, XG_ARITHi(XOg_XOR), dest, irt_toitype(kt) << 15);
 	if ((as->flags & JIT_F_BMI2)) {
 	  emit_i8(as, 32);
@@ -1616,16 +1602,12 @@
   as->mrm.ofs += 4;
   asm_guardcc(as, irt_isnum(ir->t) ? CC_AE : CC_NE);
   if (LJ_64 && irt_type(ir->t) >= IRT_NUM) {
-<<<<<<< HEAD
     lj_assertA(irt_isinteger(ir->t) || irt_isnum(ir->t),
 	       "bad load type %d", irt_type(ir->t));
+    checkmclim(as);
 #if LJ_GC64
     emit_u32(as, LJ_TISNUM << 15);
 #else
-=======
-    lua_assert(irt_isinteger(ir->t) || irt_isnum(ir->t));
-    checkmclim(as);
->>>>>>> d854d00c
     emit_u32(as, LJ_TISNUM);
 #endif
     emit_mrm(as, XO_ARITHi, XOg_CMP, RID_MRM);
