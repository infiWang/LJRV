--- conflicted
+++ resolved
@@ -133,7 +133,7 @@
   TValue **heap = ctx->heap;
   MSize i = nhash;
   for (;; node--) {  /* Build heap. */
-    if (!tvisnil(&node->val)) {
+    if (!tvisnil(&node->key)) {
       bcwrite_ktabk_heap_insert(heap, --i, nhash, &node->key);
       if (i == 0) break;
     }
@@ -177,7 +177,6 @@
   }
   if (nhash) {  /* Write hash entries. */
     Node *node = noderef(t->node) + t->hmask;
-<<<<<<< HEAD
     if ((ctx->flags & BCDUMP_F_DETERMINISTIC) && nhash > 1) {
       if (ctx->heapsz < nhash)
 	bcwrite_heap_resize(ctx, t->hmask + 1);
@@ -185,20 +184,12 @@
     } else {
       MSize i = nhash;
       for (;; node--)
-	if (!tvisnil(&node->val)) {
+	if (!tvisnil(&node->key)) {
 	  bcwrite_ktabk(ctx, &node->key, 0);
 	  bcwrite_ktabk(ctx, &node->val, 1);
 	  if (--i == 0) break;
 	}
     }
-=======
-    for (;; node--)
-      if (!tvisnil(&node->key)) {
-	bcwrite_ktabk(ctx, &node->key, 0);
-	bcwrite_ktabk(ctx, &node->val, 1);
-	if (--i == 0) break;
-      }
->>>>>>> 9cdd5a94
   }
 }
 
