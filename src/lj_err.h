--- conflicted
+++ resolved
@@ -23,15 +23,11 @@
 LJ_FUNC GCstr *lj_err_str(lua_State *L, ErrMsg em);
 LJ_FUNCA_NORET void LJ_FASTCALL lj_err_throw(lua_State *L, int errcode);
 LJ_FUNC_NORET void lj_err_mem(lua_State *L);
-<<<<<<< HEAD
+LJ_FUNC_NORET void LJ_FASTCALL lj_err_stkov(lua_State *L);
 LJ_FUNC_NORET void LJ_FASTCALL lj_err_run(lua_State *L);
 #if LJ_HASJIT
 LJ_FUNCA_NORET void LJ_FASTCALL lj_err_trace(lua_State *L, int errcode);
 #endif
-=======
-LJ_FUNC_NORET void LJ_FASTCALL lj_err_stkov(lua_State *L);
-LJ_FUNCA_NORET void LJ_FASTCALL lj_err_run(lua_State *L);
->>>>>>> defe61a5
 LJ_FUNC_NORET void lj_err_msg(lua_State *L, ErrMsg em);
 LJ_FUNC_NORET void lj_err_lex(lua_State *L, GCstr *src, const char *tok,
 			      BCLine line, ErrMsg em, va_list argp);
