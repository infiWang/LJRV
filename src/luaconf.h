--- conflicted
+++ resolved
@@ -37,11 +37,7 @@
 #endif
 #define LUA_LROOT	"/usr/local"
 #define LUA_LUADIR	"/lua/5.1/"
-<<<<<<< HEAD
-#define LUA_LJDIR	"/luajit-2.1.0-beta3/"
-=======
-#define LUA_LJDIR	"/luajit-2.0/"
->>>>>>> 50e0fa03
+#define LUA_LJDIR	"/luajit-2.1/"
 
 #ifdef LUA_ROOT
 #define LUA_JROOT	LUA_ROOT
