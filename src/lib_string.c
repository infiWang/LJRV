--- conflicted
+++ resolved
@@ -65,11 +65,7 @@
 LJLIB_ASM(string_char)		LJLIB_REC(.)
 {
   int i, nargs = (int)(L->top - L->base);
-<<<<<<< HEAD
-  char *buf = lj_buf_tmp(L, (size_t)nargs);
-=======
-  char *buf = lj_str_needbuf(L, &G(L)->tmpbuf, (MSize)nargs);
->>>>>>> 92475419
+  char *buf = lj_buf_tmp(L, (MSize)nargs);
   for (i = 1; i <= nargs; i++) {
     int32_t k = lj_lib_checkint(L, i);
     if (!checku8(k))
