/*
** LuaJIT VM builder: Assembler source code emitter.
** Copyright (C) 2005-2022 Mike Pall. See Copyright Notice in luajit.h
*/

#include "buildvm.h"
#include "lj_bc.h"

/* ------------------------------------------------------------------------ */

#if LJ_TARGET_X86ORX64
/* Emit bytes piecewise as assembler text. */
static void emit_asm_bytes(BuildCtx *ctx, uint8_t *p, int n)
{
  int i;
  for (i = 0; i < n; i++) {
    if ((i & 15) == 0)
      fprintf(ctx->fp, "\t.byte %d", p[i]);
    else
      fprintf(ctx->fp, ",%d", p[i]);
    if ((i & 15) == 15) putc('\n', ctx->fp);
  }
  if ((n & 15) != 0) putc('\n', ctx->fp);
}

/* Emit relocation */
static void emit_asm_reloc(BuildCtx *ctx, int type, const char *sym)
{
  switch (ctx->mode) {
  case BUILD_elfasm:
    if (type)
      fprintf(ctx->fp, "\t.long %s-.-4\n", sym);
    else
      fprintf(ctx->fp, "\t.long %s\n", sym);
    break;
  case BUILD_coffasm:
    fprintf(ctx->fp, "\t.def %s; .scl 3; .type 32; .endef\n", sym);
    if (type)
      fprintf(ctx->fp, "\t.long %s-.-4\n", sym);
    else
      fprintf(ctx->fp, "\t.long %s\n", sym);
    break;
  default:  /* BUILD_machasm for relative relocations handled below. */
    fprintf(ctx->fp, "\t.long %s\n", sym);
    break;
  }
}

static const char *const jccnames[] = {
  "jo", "jno", "jb", "jnb", "jz", "jnz", "jbe", "ja",
  "js", "jns", "jpe", "jpo", "jl", "jge", "jle", "jg"
};

/* Emit x86/x64 text relocations. */
static void emit_asm_reloc_text(BuildCtx *ctx, uint8_t *cp, int n,
				const char *sym)
{
  const char *opname = NULL;
  if (--n < 0) goto err;
  if (cp[n] == 0xe8) {
    opname = "call";
  } else if (cp[n] == 0xe9) {
    opname = "jmp";
  } else if (cp[n] >= 0x80 && cp[n] <= 0x8f && n > 0 && cp[n-1] == 0x0f) {
    opname = jccnames[cp[n]-0x80];
    n--;
  } else {
err:
    fprintf(stderr, "Error: unsupported opcode for %s symbol relocation.\n",
	    sym);
    exit(1);
  }
  emit_asm_bytes(ctx, cp, n);
  if (strncmp(sym+(*sym == '_'), LABEL_PREFIX, sizeof(LABEL_PREFIX)-1)) {
    /* Various fixups for external symbols outside of our binary. */
    if (ctx->mode == BUILD_elfasm) {
      if (LJ_32)
	fprintf(ctx->fp, "#if __PIC__\n\t%s lj_wrap_%s\n#else\n", opname, sym);
      fprintf(ctx->fp, "\t%s %s@PLT\n", opname, sym);
      if (LJ_32)
	fprintf(ctx->fp, "#endif\n");
      return;
    } else if (LJ_32 && ctx->mode == BUILD_machasm) {
      fprintf(ctx->fp, "\t%s L%s$stub\n", opname, sym);
      return;
    }
  }
  fprintf(ctx->fp, "\t%s %s\n", opname, sym);
}
#else
/* Emit words piecewise as assembler text. */
static void emit_asm_words(BuildCtx *ctx, uint8_t *p, int n)
{
  int i;
  for (i = 0; i < n; i += 4) {
    uint32_t ins = *(uint32_t *)(p+i);
#if LJ_TARGET_ARM64 && LJ_BE
    ins = lj_bswap(ins);  /* ARM64 instructions are always little-endian. */
#endif
    if ((i & 15) == 0)
      fprintf(ctx->fp, "\t.long 0x%08x", ins);
    else
      fprintf(ctx->fp, ",0x%08x", ins);
    if ((i & 15) == 12) putc('\n', ctx->fp);
  }
  if ((n & 15) != 0) putc('\n', ctx->fp);
}

/* Emit relocation as part of an instruction. */
static void emit_asm_wordreloc(BuildCtx *ctx, uint8_t *p, int n,
			       const char *sym)
{
  uint32_t ins;
  emit_asm_words(ctx, p, n-4);
  ins = *(uint32_t *)(p+n-4);
#if LJ_TARGET_ARM
  if ((ins & 0xff000000u) == 0xfa000000u) {
    fprintf(ctx->fp, "\tblx %s\n", sym);
  } else if ((ins & 0x0e000000u) == 0x0a000000u) {
    fprintf(ctx->fp, "\t%s%.2s %s\n", (ins & 0x01000000u) ? "bl" : "b",
	    &"eqnecsccmiplvsvchilsgeltgtle"[2*(ins >> 28)], sym);
  } else {
    fprintf(stderr,
	    "Error: unsupported opcode %08x for %s symbol relocation.\n",
	    ins, sym);
    exit(1);
  }
#elif LJ_TARGET_ARM64
  if ((ins >> 26) == 0x25u) {
    fprintf(ctx->fp, "\tbl %s\n", sym);
  } else {
    fprintf(stderr,
	    "Error: unsupported opcode %08x for %s symbol relocation.\n",
	    ins, sym);
    exit(1);
  }
#elif LJ_TARGET_PPC
#if LJ_TARGET_PS3
#define TOCPREFIX "."
#else
#define TOCPREFIX ""
#endif
  if ((ins >> 26) == 16) {
    fprintf(ctx->fp, "\t%s %d, %d, " TOCPREFIX "%s\n",
	    (ins & 1) ? "bcl" : "bc", (ins >> 21) & 31, (ins >> 16) & 31, sym);
  } else if ((ins >> 26) == 18) {
    fprintf(ctx->fp, "\t%s " TOCPREFIX "%s\n", (ins & 1) ? "bl" : "b", sym);
  } else {
    fprintf(stderr,
	    "Error: unsupported opcode %08x for %s symbol relocation.\n",
	    ins, sym);
    exit(1);
  }
#elif LJ_TARGET_MIPS
  fprintf(stderr,
	  "Error: unsupported opcode %08x for %s symbol relocation.\n",
	  ins, sym);
  exit(1);
#elif LJ_TARGET_RISCV32 || LJ_TARGET_RISCV64
  if ((ins & 0x7f) == 0x6fu) {
    fprintf(ctx->fp, "\tjal %s\n", sym);
  } else {
    fprintf(stderr,
  	    "Error: unsupported opcode %08x for %s symbol relocation.\n",
  	    ins, sym);
    exit(1);
  }
#else
#error "missing relocation support for this architecture"
#endif
}
#endif

#if LJ_TARGET_ARM
#define ELFASM_PX	"%%"
#else
#define ELFASM_PX	"@"
#endif

/* Emit an assembler label. */
static void emit_asm_label(BuildCtx *ctx, const char *name, int size, int isfunc)
{
  switch (ctx->mode) {
  case BUILD_elfasm:
#if LJ_TARGET_PS3
    if (!strncmp(name, "lj_vm_", 6) &&
	strcmp(name, ctx->beginsym) &&
	!strstr(name, "hook")) {
      fprintf(ctx->fp,
	"\n\t.globl %s\n"
	"\t.section \".opd\",\"aw\"\n"
	"%s:\n"
	"\t.long .%s,.TOC.@tocbase32\n"
	"\t.size %s,8\n"
	"\t.previous\n"
	"\t.globl .%s\n"
	"\t.hidden .%s\n"
	"\t.type .%s, " ELFASM_PX "function\n"
	"\t.size .%s, %d\n"
	".%s:\n",
	name, name, name, name, name, name, name, name, size, name);
      break;
    }
#endif
    fprintf(ctx->fp,
      "\n\t.globl %s\n"
      "\t.hidden %s\n"
      "\t.type %s, " ELFASM_PX "%s\n"
      "\t.size %s, %d\n"
      "%s:\n",
      name, name, name, isfunc ? "function" : "object", name, size, name);
    break;
  case BUILD_coffasm:
    fprintf(ctx->fp, "\n\t.globl %s\n", name);
    if (isfunc)
      fprintf(ctx->fp, "\t.def %s; .scl 3; .type 32; .endef\n", name);
    fprintf(ctx->fp, "%s:\n", name);
    break;
  case BUILD_machasm:
    fprintf(ctx->fp,
      "\n\t.private_extern %s\n"
      "\t.no_dead_strip %s\n"
      "%s:\n", name, name, name);
    break;
  default:
    break;
  }
}

/* Emit alignment. */
static void emit_asm_align(BuildCtx *ctx, int bits)
{
  switch (ctx->mode) {
  case BUILD_elfasm:
  case BUILD_coffasm:
    fprintf(ctx->fp, "\t.p2align %d\n", bits);
    break;
  case BUILD_machasm:
    fprintf(ctx->fp, "\t.align %d\n", bits);
    break;
  default:
    break;
  }
}

/* ------------------------------------------------------------------------ */

/* Emit assembler source code. */
void emit_asm(BuildCtx *ctx)
{
  int i, rel;

  fprintf(ctx->fp, "\t.file \"buildvm_%s.dasc\"\n", ctx->dasm_arch);
  fprintf(ctx->fp, "\t.text\n");
#if LJ_TARGET_MIPS32 && !LJ_ABI_SOFTFP
  fprintf(ctx->fp, "\t.module fp=32\n");
#endif
#if LJ_TARGET_MIPS
  fprintf(ctx->fp, "\t.set nomips16\n\t.abicalls\n\t.set noreorder\n\t.set nomacro\n");
#endif
  emit_asm_align(ctx, 4);

#if LJ_TARGET_PS3
  emit_asm_label(ctx, ctx->beginsym, ctx->codesz, 0);
#else
  emit_asm_label(ctx, ctx->beginsym, 0, 0);
#endif
  if (ctx->mode != BUILD_machasm)
    fprintf(ctx->fp, ".Lbegin:\n");

#if LJ_TARGET_ARM && defined(__GNUC__) && !LJ_NO_UNWIND
  /* This should really be moved into buildvm_arm.dasc. */
#if LJ_ARCH_HASFPU
  fprintf(ctx->fp,
	  ".fnstart\n"
	  ".save {r5, r6, r7, r8, r9, r10, r11, lr}\n"
	  ".vsave {d8-d15}\n"
	  ".save {r4}\n"
	  ".pad #28\n");
#else
  fprintf(ctx->fp,
	  ".fnstart\n"
	  ".save {r4, r5, r6, r7, r8, r9, r10, r11, lr}\n"
	  ".pad #28\n");
#endif
#endif
<<<<<<< HEAD
#if LJ_TARGET_MIPS
  fprintf(ctx->fp, ".set nomips16\n.abicalls\n.set noreorder\n.set nomacro\n");
#endif
#if LJ_TARGET_RISCV64
  fprintf(ctx->fp, ".option arch, -c\n.option norelax\n");
#endif
=======
>>>>>>> 72efc42e

  for (i = rel = 0; i < ctx->nsym; i++) {
    int32_t ofs = ctx->sym[i].ofs;
    int32_t next = ctx->sym[i+1].ofs;
#if LJ_TARGET_ARM && defined(__GNUC__) && !LJ_NO_UNWIND && LJ_HASFFI
    if (!strcmp(ctx->sym[i].name, "lj_vm_ffi_call"))
      fprintf(ctx->fp,
	      ".globl lj_err_unwind_arm\n"
	      ".personality lj_err_unwind_arm\n"
	      ".fnend\n"
	      ".fnstart\n"
	      ".save {r4, r5, r11, lr}\n"
	      ".setfp r11, sp\n");
#endif
    emit_asm_label(ctx, ctx->sym[i].name, next - ofs, 1);
    while (rel < ctx->nreloc && ctx->reloc[rel].ofs <= next) {
      BuildReloc *r = &ctx->reloc[rel];
      int n = r->ofs - ofs;
#if LJ_TARGET_X86ORX64
      if (r->type != 0 &&
	  (ctx->mode == BUILD_elfasm || ctx->mode == BUILD_machasm)) {
	emit_asm_reloc_text(ctx, ctx->code+ofs, n, ctx->relocsym[r->sym]);
      } else {
	emit_asm_bytes(ctx, ctx->code+ofs, n);
	emit_asm_reloc(ctx, r->type, ctx->relocsym[r->sym]);
      }
      ofs += n+4;
#else
      emit_asm_wordreloc(ctx, ctx->code+ofs, n, ctx->relocsym[r->sym]);
      ofs += n;
#endif
      rel++;
    }
#if LJ_TARGET_X86ORX64
    emit_asm_bytes(ctx, ctx->code+ofs, next-ofs);
#else
    emit_asm_words(ctx, ctx->code+ofs, next-ofs);
#endif
  }

#if LJ_TARGET_ARM && defined(__GNUC__) && !LJ_NO_UNWIND
  fprintf(ctx->fp,
#if !LJ_HASFFI
	  ".globl lj_err_unwind_arm\n"
	  ".personality lj_err_unwind_arm\n"
#endif
	  ".fnend\n");
#endif

  fprintf(ctx->fp, "\n");
  switch (ctx->mode) {
  case BUILD_elfasm:
#if !(LJ_TARGET_PS3 || LJ_TARGET_PSVITA)
    fprintf(ctx->fp, "\t.section .note.GNU-stack,\"\"," ELFASM_PX "progbits\n");
#endif
#if LJ_TARGET_PPC && !LJ_TARGET_PS3 && !LJ_ABI_SOFTFP
    /* Hard-float ABI. */
    fprintf(ctx->fp, "\t.gnu_attribute 4, 1\n");
#endif
    /* fallthrough */
  case BUILD_coffasm:
    fprintf(ctx->fp, "\t.ident \"%s\"\n", ctx->dasm_ident);
    break;
  case BUILD_machasm:
    fprintf(ctx->fp,
      "\t.cstring\n"
      "\t.ascii \"%s\\0\"\n", ctx->dasm_ident);
    break;
  default:
    break;
  }
  fprintf(ctx->fp, "\n");
}
<|MERGE_RESOLUTION|>--- conflicted
+++ resolved
@@ -258,6 +258,9 @@
 #if LJ_TARGET_MIPS
   fprintf(ctx->fp, "\t.set nomips16\n\t.abicalls\n\t.set noreorder\n\t.set nomacro\n");
 #endif
+#if LJ_TARGET_RISCV64
+  fprintf(ctx->fp, ".option arch, -c\n.option norelax\n");
+#endif
   emit_asm_align(ctx, 4);
 
 #if LJ_TARGET_PS3
@@ -284,15 +287,6 @@
 	  ".pad #28\n");
 #endif
 #endif
-<<<<<<< HEAD
-#if LJ_TARGET_MIPS
-  fprintf(ctx->fp, ".set nomips16\n.abicalls\n.set noreorder\n.set nomacro\n");
-#endif
-#if LJ_TARGET_RISCV64
-  fprintf(ctx->fp, ".option arch, -c\n.option norelax\n");
-#endif
-=======
->>>>>>> 72efc42e
 
   for (i = rel = 0; i < ctx->nsym; i++) {
     int32_t ofs = ctx->sym[i].ofs;
